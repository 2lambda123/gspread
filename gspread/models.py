--- conflicted
+++ resolved
@@ -21,12 +21,9 @@
 from .utils import finditem, numericise_all
 from .utils import rowcol_to_a1, a1_to_rowcol
 
-<<<<<<< HEAD
-from .exceptions import WorksheetNotFound, CellNotFound
-
-=======
-from .exceptions import IncorrectCellLabel, WorksheetNotFound, CellNotFound, SpreadsheetNotCreated, ImportException
->>>>>>> 6512fe95
+from .exceptions import (
+    IncorrectCellLabel, WorksheetNotFound, CellNotFound, ImportException
+)
 
 try:
     unicode
@@ -121,27 +118,10 @@
         return {'spreadsheet_id': self.id}
 
     def _fetch_sheets(self):
+        self._sheet_list = []
         feed = self.client.get_worksheets_feed(self)
-        self._sheet_list = []
-        position = 1
         for elem in feed.findall(_ns('entry')):
-            self._sheet_list.append(Worksheet(self, elem, position))
-            position += 1
-
-    def share(self, target, target_id=None, role='reader', type='user', notify=True, email_message=None):
-        """Shares the current spreadsheet to a user, domain, group, or anyone.
-
-        :param target: An email or domain (Ignored if targetId is specified).
-        :param target_id: A user's ID; overrides target.
-        :param role: The shared user's role ('reader', 'writer', 'owner').
-        :param type: The target's type ('user', 'domain', 'group', 'anyone'; Ignored if targetId is specified)
-        :param notify: Whether to send an email to the target user/domain.
-        :param email_message: The email to be sent if notify=True
-
-        Returns True if sharing was successful
-        """
-        return self.client.share_spreadsheet(self, target, target_id=None, role=role, type=type, notify=notify,
-                                             email_message=email_message)
+            self._sheet_list.append(Worksheet(self, elem))
 
     def add_worksheet(self, title, rows, cols):
         """Adds a new worksheet to a spreadsheet.
@@ -229,84 +209,35 @@
         except IndexError:
             return None
 
-<<<<<<< HEAD
-    def share(self, value, perm_type, role):
+    def share(self, value, perm_type, role, notify=True, email_message=None):
         """Share the spreadsheet with other accounts.
-=======
-    def import_csv(self, data):
-        """Imports data into the first page of the spreadsheet.
-
-        :param data: A CSV string of data.
-
-        :return: True if the import was successful
-        """
-        headers = dict()
-        headers['Content-Type'] = 'text/csv'
-        return self.client.session.put('https://www.googleapis.com/upload/drive/v2/files/' + self.id,
-                                params=dict(uploadType='media', convert=True),
-                                headers=headers,
-                                data=data).status_code < 300
-
-    def import_csv_as_new_worksheet(self, title, data):
-        """Imports CSV data as a new worksheet in the spreadsheet.
-
-        :param title: The title of the worksheet.
-        :param data: A CSV string.
-        :return: True if the request is successful
-
-        :raises ImportException: If the import failed.
-        """
-        # Create a temp sheet
-        try:
-            temp_sheet = self.client.create(title)
-        except SpreadsheetNotCreated as ex:
-            raise ImportException()
-
-        # Import the data to the temp sheet
-        if not temp_sheet.import_csv(data):
-            raise ImportException()
-
-        # Grab the first worksheet
-        temp_worksheet = temp_sheet.sheet1
-
-        # Copy the sheet data over
-        if not temp_worksheet.copy_to(self.id):
-            raise ImportException()
-
-        # Force fetch the new sheets
-        self._fetch_sheets()
-
-        # Rename the worksheet
-        worksheets = self.worksheets()
-        worksheets[len(worksheets) - 1].update_title(title)
-
-        # Delete the temp sheet
-        return self.client.del_spreadsheet(temp_sheet)
-
-    @property
-    def sheet1(self):
-        """Shortcut property for getting the first worksheet."""
-        return self.get_worksheet(0)
->>>>>>> 6512fe95
-
         :param value: user or group e-mail address, domain name
                       or None for 'default' type.
         :param perm_type: the account type.
                Allowed values are: ``user``, ``group``, ``domain``,
-               ``anyone``
+               ``anyone``.
         :param role: the primary role for this user.
-               Allowed values are: ``owner``, ``writer``, ``reader``
+               Allowed values are: ``owner``, ``writer``, ``reader``.
+        :param notify: Whether to send an email to the target user/domain.
+        :param email_message: The email to be sent if notify=True
 
         Example::
 
             # Give Otto a write permission on this spreadsheet
             sh.share('otto@example.com', perm_type='user', role='writer')
 
-
             # Transfer ownership to Otto
             sh.share('otto@example.com', perm_type='user', role='owner')
-        """
-        self.client.insert_permission(self.id, value, perm_type, role)
+
+        """
+        self.client.insert_permission(
+            self.id,
+            value=value,
+            perm_type=perm_type,
+            role=role,
+            notify=notify,
+            email_message=email_message
+        )
 
     def list_permissions(self):
         """Lists the spreadsheet's permissions.
@@ -342,13 +273,12 @@
 
     """A class for worksheet object."""
 
-    def __init__(self, spreadsheet, element, position=1):
+    def __init__(self, spreadsheet, element):
         self.spreadsheet = spreadsheet
         self.client = spreadsheet.client
         self._id = element.find(_ns('id')).text.split('/')[-1]
         self._title = element.find(_ns('title')).text
         self._element = element
-        self._position = position
         try:
             self.version = self._get_link(
                 'edit', element).get('href').split('/')[-1]
@@ -388,7 +318,7 @@
 
     def get_id_fields(self):
         return {'spreadsheet_id': self.spreadsheet.id,
-                'worksheet_id': self._position}
+                'worksheet_id': self.id}
 
     def _cell_addr(self, row, col):
         return 'R%sC%s' % (row, col)
@@ -808,7 +738,6 @@
 
         return self.client.session.get(export_link).content
 
-<<<<<<< HEAD
     def clear(self):
         """Clears all cells in the worksheet.
         """
@@ -817,36 +746,6 @@
             cell.value = ''
         self.update_cells(cells)
 
-=======
-    def _get_v4_sheet_id(self):
-        # Determine the worksheet number
-        worksheets = self.spreadsheet.worksheets()
-        page_number = 0
-        for worksheet in worksheets:
-            if worksheet.id == self.id:
-                break
->>>>>>> 6512fe95
-
-            page_number += 1
-
-        if page_number >= len(worksheets):
-            raise WorksheetNotFound()
-
-        v4_sheet = self.client.session.get('https://sheets.googleapis.com/v4/spreadsheets/' + self.spreadsheet.id)
-        return v4_sheet.json()['sheets'][page_number]['properties']['sheetId']
-
-    def copy_to(self, destination_key):
-        """Copies a worksheet to a spreadsheet.
-
-        :param destination_key: The destination spreadsheet ID
-        :return: True if the copy is successful
-        """
-        sheet_id = self._get_v4_sheet_id()
-
-        # Copy the sheet's spreadsheet over
-        return self.client.session.post(
-            'https://sheets.googleapis.com/v4/spreadsheets/%s/sheets/%s:copyTo' % (self.spreadsheet.id, sheet_id),
-            json=dict(destinationSpreadsheetId=destination_key)).status_code < 300
 
 class Cell(object):
     """An instance of this class represents a single cell
