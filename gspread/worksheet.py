"""
gspread.worksheet
~~~~~~~~~~~~~~~~~

This module contains common worksheets' models.

"""

import re
from typing import (
    Any,
    Callable,
    Dict,
    Iterable,
    Iterator,
    List,
    Mapping,
    MutableMapping,
    Optional,
    Sequence,
    Tuple,
    Type,
    TypedDict,
    TypeVar,
    Union,
)

from .cell import Cell
from .exceptions import GSpreadException
from .http_client import HTTPClient, ParamsType
from .urls import WORKSHEET_DRIVE_URL
from .utils import (
    DateTimeOption,
    Dimension,
    GridRangeType,
    InsertDataOption,
    PasteOrientation,
    PasteType,
    T,
    ValueInputOption,
    ValueRenderOption,
    a1_range_to_grid_range,
    a1_to_rowcol,
    absolute_range_name,
    cast_to_a1_notation,
    cell_list_to_rect,
    combined_merge_values,
    convert_colors_to_hex_value,
    convert_hex_to_colors_dict,
    fill_gaps,
    finditem,
    get_a1_from_absolute_range,
    is_full_a1_notation,
    numericise_all,
    rowcol_to_a1,
)

CellFormat = TypedDict(
    "CellFormat",
    {
        "range": str,
        "format": Mapping[str, Any],
    },
)


BatchData = TypedDict("BatchData", {"range": str, "values": List[List[Any]]})

JSONResponse = MutableMapping[str, Any]
ValueRangeType = TypeVar("ValueRangeType", bound="ValueRange")


class ValueRange(list):
    """The class holds the returned values.

    This class inherit the :const:`list` object type.
    It behaves exactly like a list.

    The values are stored in a matrix.

    The property :meth:`gspread.worksheet.ValueRange.major_dimension`
    holds the major dimension of the first list level.

    The inner lists will contain the actual values.

    Examples::

        >>> worksheet.get("A1:B2")
        [
            [
                "A1 value",
                "B1 values",
            ],
            [
                "A2 value",
                "B2 value",
            ]
        ]

        >>> worksheet.get("A1:B2").major_dimension
        ROW

    .. note::

       This class should never be instantiated manually.
       It will be instantiated using the response from the sheet API.
    """

    _json: MutableMapping[str, Any] = {}

    @classmethod
    def from_json(cls: Type[ValueRangeType], json: Mapping[str, Any]) -> ValueRangeType:
        values = json.get("values", [])
        new_obj = cls(values)
        new_obj._json = {
            "range": json["range"],
            "majorDimension": json["majorDimension"],
        }

        return new_obj

    @property
    def range(self) -> str:
        """The range of the values"""
        return self._json["range"]

    @property
    def major_dimension(self) -> str:
        """The major dimension of this range

        Can be one of:

        * ``ROW``: the first list level holds rows of values
        * ``COLUMNS``: the first list level holds columns of values
        """
        return self._json["majorDimension"]

    def first(self, default: Optional[str] = None) -> Optional[str]:
        """Returns the value of a first cell in a range.

        If the range is empty, return the default value.
        """
        try:
            return self[0][0]
        except IndexError:
            return default


class Worksheet:
    """The class that represents a single sheet in a spreadsheet
    (aka "worksheet").
    """

    def __init__(
        self,
        spreadsheet_id: str,
        client: HTTPClient,
        properties: MutableMapping[str, Any],
    ):
        self.spreadsheet_id = spreadsheet_id
        self.client = client
        self._properties = properties

    def __repr__(self) -> str:
        return "<{} {} id:{}>".format(
            self.__class__.__name__,
            repr(self.title),
            self.id,
        )

    @property
    def id(self) -> int:
        """Worksheet ID."""
        return self._properties["sheetId"]

    @property
    def title(self) -> str:
        """Worksheet title."""
        return self._properties["title"]

    @property
    def url(self) -> str:
        """Worksheet URL."""
        return WORKSHEET_DRIVE_URL % (self.spreadsheet_id, self.id)

    @property
    def index(self) -> int:
        """Worksheet index."""
        return self._properties["index"]

    @property
    def isSheetHidden(self) -> bool:
        """Worksheet hidden status."""
        # if the property is not set then hidden=False
        return self._properties.get("hidden", False)

    @property
    def row_count(self) -> int:
        """Number of rows."""
        return self._properties["gridProperties"]["rowCount"]

    @property
    def col_count(self) -> int:
        """Number of columns.

        .. warning::

           This value is fetched when opening the worksheet.
           This is not dynamically updated when adding columns, yet.
        """
        return self._properties["gridProperties"]["columnCount"]

    @property
    def column_count(self) -> int:
        """Number of columns"""
        return self.col_count

    @property
    def frozen_row_count(self) -> int:
        """Number of frozen rows."""
        return self._properties["gridProperties"].get("frozenRowCount", 0)

    @property
    def frozen_col_count(self) -> int:
        """Number of frozen columns."""
        return self._properties["gridProperties"].get("frozenColumnCount", 0)

    @property
    def is_gridlines_hidden(self) -> bool:
        """Whether or not gridlines hidden. Boolean.
        True if hidden. False if shown.
        """
        return self._properties["gridProperties"].get("hideGridlines", False)

    @property
    def tab_color(self) -> Optional[str]:
        """Tab color style. Hex with RGB color values."""
        return self.get_tab_color()

    def get_tab_color(self) -> Optional[str]:
        """Tab color style in hex format. String."""
        tab_color = self._properties.get("tabColorStyle", {}).get("rgbColor", None)
        if tab_color is None:
            return None
        return convert_colors_to_hex_value(**tab_color)

    def _get_sheet_property(self, property: str, default_value: Optional[T]) -> T:
        """return a property of this worksheet or default value if not found"""
        meta = self.client.fetch_sheet_metadata(self.spreadsheet_id)
        sheet = finditem(
            lambda x: x["properties"]["sheetId"] == self.id, meta["sheets"]
        )

        return sheet.get(property, default_value)

    def acell(
        self,
        label: str,
        value_render_option: ValueRenderOption = ValueRenderOption.formatted,
    ) -> Cell:
        """Returns an instance of a :class:`gspread.cell.Cell`.

        :param label: Cell label in A1 notation
                      Letter case is ignored.
        :type label: str
        :param value_render_option: (optional) Determines how values should be
                                    rendered in the output. See
                                    `ValueRenderOption`_ in the Sheets API.
        :type value_render_option: :class:`~gspread.utils.ValueRenderOption`

        .. _ValueRenderOption: https://developers.google.com/sheets/api/reference/rest/v4/ValueRenderOption

        Example:

        >>> worksheet.acell('A1')
        <Cell R1C1 "I'm cell A1">
        """
        return self.cell(
            *(a1_to_rowcol(label)), value_render_option=value_render_option
        )

    def cell(
        self,
        row: int,
        col: int,
        value_render_option: ValueRenderOption = ValueRenderOption.formatted,
    ) -> Cell:
        """Returns an instance of a :class:`gspread.cell.Cell` located at
        `row` and `col` column.

        :param row: Row number.
        :type row: int
        :param col: Column number.
        :type col: int
        :param value_render_option: (optional) Determines how values should be
                                    rendered in the output. See
                                    `ValueRenderOption`_ in the Sheets API.
        :type value_render_option: :class:`~gspread.utils.ValueRenderOption`

        .. _ValueRenderOption: https://developers.google.com/sheets/api/reference/rest/v4/ValueRenderOption

        Example:

        >>> worksheet.cell(1, 1)
        <Cell R1C1 "I'm cell A1">

        :rtype: :class:`gspread.cell.Cell`
        """
        try:
            data = self.get(
                rowcol_to_a1(row, col), value_render_option=value_render_option
            )

            value = str(data.first())
        except KeyError:
            value = ""

        return Cell(row, col, value)

    @cast_to_a1_notation
    def range(self, name: str = "") -> List[Cell]:
        """Returns a list of :class:`gspread.cell.Cell` objects from a specified range.

        :param name: A string with range value in A1 notation (e.g. 'A1:A5')
                     or the named range to fetch.
        :type name: str

        Alternatively, you may specify numeric boundaries. All values
        index from 1 (one):

        :param int first_row: First row number
        :param int first_col: First column number
        :param int last_row: Last row number
        :param int last_col: Last column number

        :rtype: list

        Example::

            >>> # Using A1 notation
            >>> worksheet.range('A1:B7')
            [<Cell R1C1 "42">, ...]

            >>> # Same with numeric boundaries
            >>> worksheet.range(1, 1, 7, 2)
            [<Cell R1C1 "42">, ...]

            >>> # Named ranges work as well
            >>> worksheet.range('NamedRange')
            [<Cell R1C1 "42">, ...]

            >>> # All values in a single API call
            >>> worksheet.range()
            [<Cell R1C1 'Hi mom'>, ...]

        """
        range_label = absolute_range_name(self.title, name)

        data = self.client.values_get(self.spreadsheet_id, range_label)

        if ":" not in name:
            name = data.get("range", "")
            if "!" in name:
                name = name.split("!")[1]

        grid_range = a1_range_to_grid_range(name)

        values = data.get("values", [])

        row_offset = grid_range.get("startRowIndex", 0)
        column_offset = grid_range.get("startColumnIndex", 0)
        last_row = grid_range.get("endRowIndex", self.row_count)
        last_column = grid_range.get("endColumnIndex", self.col_count)

        if last_row is not None:
            last_row -= row_offset

        if last_column is not None:
            last_column -= column_offset

        rect_values = fill_gaps(
            values,
            rows=last_row,
            cols=last_column,
        )

        return [
            Cell(row=i + row_offset + 1, col=j + column_offset + 1, value=value)
            for i, row in enumerate(rect_values)
            for j, value in enumerate(row)
        ]

<<<<<<< HEAD
    def get_values(self, *args, **kwargs) -> List[List[T]]:
        """Alias for :meth:`~gspread.worksheet.Worksheet.get`...

        with ``return_type`` set to ``List[List[Any]]``
        and ``pad_values`` set to ``True``
        (legacy method)
=======
    def get_values(
        self,
        range_name: Optional[str] = None,
        combine_merged_cells: bool = False,
        major_dimension: Optional[Dimension] = None,
        value_render_option: Optional[ValueRenderOption] = None,
        date_time_render_option: Optional[DateTimeOption] = None,
        maintain_size: bool = False,
    ) -> List[List[Any]]:
        """Returns a list of lists containing all values from specified range.

        By default values are returned as strings. See ``value_render_option``
        to change the default format.

        :param str range_name: (optional) Cell range in the A1 notation or
            a named range. If not specified the method returns values from all
            non empty cells.

        :param str major_dimension: (optional) The major dimension of the
            values. `Dimension.rows` ("ROWS") or `Dimension.cols` ("COLUMNS").
            Defaults to Dimension.rows
        :type major_dimension: :class:`~gspread.utils.Dimension`

        :param bool combine_merged_cells: (optional) If True, then all cells that
            are part of a merged cell will have the same value as the top-left
            cell of the merged cell. Defaults to False.

            .. warning::

                Setting this to True will cause an additional API request to be
                made to retrieve the values of all merged cells.


        :param str value_render_option: (optional) Determines how values should
            be rendered in the output. See `ValueRenderOption`_ in
            the Sheets API.

            Possible values are:

            ``ValueRenderOption.formatted``
                (default) Values will be calculated and formatted according
                to the cell's formatting. Formatting is based on the
                spreadsheet's locale, not the requesting user's locale.

            ``ValueRenderOption.unformatted``
                Values will be calculated, but not formatted in the reply.
                For example, if A1 is 1.23 and A2 is =A1 and formatted as
                currency, then A2 would return the number 1.23.

            ``ValueRenderOption.formula``
                Values will not be calculated. The reply will include
                the formulas. For example, if A1 is 1.23 and A2 is =A1 and
                formatted as currency, then A2 would return "=A1".

            .. _ValueRenderOption: https://developers.google.com/sheets/api/reference/rest/v4/ValueRenderOption
        :type value_render_option: :class:`~gspread.utils.ValueRenderOption`


        :param str date_time_render_option: (optional) How dates, times, and
            durations should be represented in the output.

            Possible values are:

            ``DateTimeOption.serial_number``
                (default) Instructs date, time, datetime, and duration fields
                to be output as doubles in "serial number" format,
                as popularized by Lotus 1-2-3.

            ``DateTimeOption.formatted_string``
                Instructs date, time, datetime, and duration fields to be output
                as strings in their given number format
                (which depends on the spreadsheet locale).

            .. note::

                This is ignored if ``value_render_option`` is ``ValueRenderOption.formatted``.

            The default ``date_time_render_option`` is ``DateTimeOption.serial_number``.
        :type date_time_render_option: :class:`~gspread.utils.DateTimeOption`

        .. note::

            Empty trailing rows and columns will not be included.

        :param bool maintain_size: (optional) Returns a matrix of values matching the size of the requested range.

            .. warning::

                This can only work if the requested range is a complete bounded A1 notation.
                Example: ``A1:D4``: OK, ``C3:F``: Not OK, we don't know the end size of the requested range.

                This does not work with ``named_range`` either.

            Examples::

                # Works
                >>> worksheet.get("A1:B2", maintain_size=True)
                [['A1', 'B1'], ['A2', '']]

                # Does NOT maintain the requested size
                >>> worksheet.get("A1:B", maintain_size=True)
                [['A1', 'B1'], ['A2'], [], ['A4', 'B4'], ['A5']]

        Examples::

            # Return all values from the sheet
            worksheet.get_values()

            # Return all values from columns "A" and "B"
            worksheet.get_values('A:B')

            # Return values from range "A2:C10"
            worksheet.get_values('A2:C10')

            # Return values from named range "my_range"
            worksheet.get_values('my_range')

            # Return unformatted values (e.g. numbers as numbers)
            worksheet.get_values('A2:B4', value_render_option=ValueRenderOption.unformatted)

            # Return cell values without calculating formulas
            worksheet.get_values('A2:B4', value_render_option=ValueRenderOption.formula)
        """
        try:
            vals = fill_gaps(
                self.get(
                    range_name=range_name,
                    major_dimension=major_dimension,
                    value_render_option=value_render_option,
                    date_time_render_option=date_time_render_option,
                    maintain_size=maintain_size,
                )
            )
            if combine_merged_cells is True:
                spreadsheet_meta = self.client.fetch_sheet_metadata(self.spreadsheet_id)
                worksheet_meta = finditem(
                    lambda x: x["properties"]["title"] == self.title,
                    spreadsheet_meta["sheets"],
                )
                return combined_merge_values(worksheet_meta, vals)
            return vals
        except KeyError:
            return [[]]

    def get_all_values(
        self,
        major_dimension: Optional[Dimension] = None,
        value_render_option: Optional[ValueRenderOption] = None,
        date_time_render_option: Optional[DateTimeOption] = None,
    ) -> List[List[Any]]:
        """Returns a list of lists containing all cells' values as strings.

        This is an alias to :meth:`~gspread.worksheet.Worksheet.get_values`

        .. note::

            This is a legacy method.
            Use :meth:`~gspread.worksheet.Worksheet.get_values` instead.

        Examples::

            # Return all values from the sheet
            worksheet.get_all_values()

            # Is equivalent to
            worksheet.get_values()
>>>>>>> 25499bfd
        """
        return self.get(
            *args, pad_values=True, return_type=GridRangeType.ListOfLists, **kwargs
        )

    def get_all_values(self, *args, **kwargs) -> ValueRange:
        """Alias to :meth:`~gspread.worksheet.Worksheet.get_values`"""
        return self.get_values(*args, **kwargs)

    def get_all_records(
        self,
        **kwargs,
    ) -> List[Dict[str, Union[int, float, str]]]:
        """Returns a list of dictionaries, all of them having the contents of
        the spreadsheet with the head row as keys and each of these
        dictionaries holding the contents of subsequent rows of cells as
        values.

        Cell values are numericised (strings that can be read as ints or floats
        are converted), unless specified in numericise_ignore

        :param bool empty2zero: (optional) Determines whether empty cells are
            converted to zeros.
        :param int head: (optional) Determines which row to use as keys,
            starting from 1 following the numeration of the spreadsheet.
        :param str default_blank: (optional) Determines which value to use for
            blank cells, defaults to empty string.
        :param bool allow_underscores_in_numeric_literals: (optional) Allow
            underscores in numeric literals, as introduced in PEP 515
        :param list numericise_ignore: (optional) List of ints of indices of
            the columns (starting at 1) to ignore numericising, special use
            of ['all'] to ignore numericising on all columns.
        :param value_render_option: (optional) Determines how values should
            be rendered in the output. See `ValueRenderOption`_ in
            the Sheets API.
        :type value_render_option: :class:`~gspread.utils.ValueRenderOption`

        :param list expected_headers: (optional) List of expected headers, they must be unique.

            .. note::

                returned dictionaries will contain all headers even if not included in this list

        """
        return self.get_records(**kwargs)

    def get_records(  # noqa: C901 # this comment disables the complexity check for this function
        self,
        empty2zero=False,
        head=1,
        use_index=0,
        first_index=None,
        last_index=None,
        default_blank="",
        allow_underscores_in_numeric_literals=False,
        numericise_ignore=[],
        value_render_option=None,
        expected_headers=None,
    ):
        """Returns a list of dictionaries, all of them having the contents of
        the spreadsheet range selected with the head row/col as keys and each of these
        dictionaries holding the contents of subsequent selected rows/cols of cells as
        values.

        Cell values are numericised (strings that can be read as ints or floats
        are converted), unless specified in numericise_ignore

        Can be used to read data from rows (use_index=0) or columns (use_index=1) (default is 0),
            check the examples below for more details.

        :param bool empty2zero: (optional) Determines whether empty cells are
            converted to zeros.
        :param int head: (optional) Determines which index to use as keys,
            starting from 1 following the numeration of the spreadsheet.
        :param int use_index: (optional) Determines whether to read records and headers from rows or columns.
            0 for rows, 1 for columns.
        :param int first_index: (optional) row/col (depends on `use_index`) to start reading data from (inclusive) (1-based).
        :param int last_index: (optional) row/col (depends on `use_index`) to stop reading at (inclusive) (1-based).
        :param str default_blank: (optional) Determines which value to use for
            blank cells, defaults to empty string.
        :param bool allow_underscores_in_numeric_literals: (optional) Allow
            underscores in numeric literals, as introduced in PEP 515
        :param list numericise_ignore: (optional) List of ints of indices of
            the columns (starting at 1) to ignore numericising, special use
            of ['all'] to ignore numericising on all columns.
        :param value_render_option: (optional) Determines how values should
            be rendered in the output. See `ValueRenderOption`_ in
            the Sheets API.
        :type value_render_option: :namedtuple:`~gspread.utils.ValueRenderOption`

        :param list expected_headers: (optional) List of expected headers, they must be unique.

            .. note::

                returned dictionaries will contain all headers even if not included in this list

        Examples::

            # Sheet data:
            #      A    B    C
            #
            # 1    A1   B2   C3
            # 2    A6   B7   C8
            # 3    A11  B12  C13

            # Read all rows from the sheet
            >>> worksheet.get_records(use_index=0)
            {
                {"A1": "A6", "B2": "B7", "C3": "C8"},
                {"A1": "A11", "B2": "B12", "C3": "C13"}
            }

            >>> worksheet.get_records(use_index=1)
            {
                {"A1": "B2", "A6": "B7", "A11": "B12"},
                {"A1": "C3", "A6": "C8", "A11": "C13"}
            }
        """
        # some sanity checks
        if use_index not in [0, 1]:
            raise ValueError("use_index must be either 0 or 1")
        if use_index == 1:  # TODO: implement use_index=1
            raise NotImplementedError("use_index=1 is not implemented yet")

        if first_index is None:
            first_index = head + 1
        elif first_index <= head:
            raise ValueError("first_index must be greater than the head row")
        elif first_index > self.row_count:
            raise ValueError(
                "first_index must be less than or equal to the number of rows in the worksheet"
            )

        if last_index is None:
            last_index = self.row_count
        elif last_index < first_index:
            raise ValueError("last_index must be greater than or equal to first_index")
        elif last_index > self.row_count:
            raise ValueError(
                "last_index must be an integer less than or equal to the number of rows in the worksheet"
            )

        keys = self.get_values(
            "{head}:{head}".format(head=head), value_render_option=value_render_option
        )[0]

        if expected_headers is None:
            expected_headers = keys
        else:
            expected_headers_are_unique = len(expected_headers) == len(
                set(expected_headers)
            )
            if not expected_headers_are_unique:
                raise GSpreadException("the given 'expected_headers' are not uniques")

        # validating the headers in the worksheet
        header_row_is_unique = len(keys) == len(set(keys))
        if not header_row_is_unique:
            raise GSpreadException("the header row in the worksheet is not unique")

        # validating that the expected headers are part of the headers in the worksheet
        if not all(header in keys for header in expected_headers):
            raise GSpreadException(
                "the given 'expected_headers' contains unknown headers: {}".format(
                    set(expected_headers) - set(keys)
                )
            )

        values = self.get_values(
            "{first_index}:{last_index}".format(
                first_index=first_index, last_index=last_index
            ),
            value_render_option=value_render_option,
        )

        values_len = len(values[0])
        keys_len = len(keys)
        values_wider_than_keys_by = values_len - keys_len
        default_blank_in_keys = default_blank in keys

        if ((values_wider_than_keys_by > 0) and default_blank_in_keys) or (
            values_wider_than_keys_by > 1
        ):
            raise GSpreadException(
                "the header row in the worksheet contains multiple empty cells"
            )
        elif values_wider_than_keys_by == 1:
            keys.append(default_blank)
        elif values_wider_than_keys_by < 0:
            values = fill_gaps(values, cols=keys_len, padding_value=default_blank)

        if numericise_ignore == ["all"]:
            pass
        else:
            values = [
                numericise_all(
                    row,
                    empty2zero,
                    default_blank,
                    allow_underscores_in_numeric_literals,
                    numericise_ignore,
                )
                for row in values
            ]

        formatted_records = [dict(zip(keys, row)) for row in values]

        return formatted_records

    def get_all_cells(self) -> List[Cell]:
        """Returns a list of all `Cell` of the current sheet."""

        return self.range()

    def row_values(
        self,
        row: int,
        major_dimension: Optional[Dimension] = None,
        value_render_option: Optional[ValueRenderOption] = None,
        date_time_render_option: Optional[DateTimeOption] = None,
    ) -> List[Optional[Union[int, float, str]]]:
        """Returns a list of all values in a `row`.

        Empty cells in this list will be rendered as :const:`None`.

        :param int row: Row number (one-based).

        :param str major_dimension: (optional) The major dimension of the
            values. `Dimension.rows` ("ROWS") or `Dimension.cols` ("COLUMNS").
            Defaults to Dimension.rows
        :type major_dimension: :class:`~gspread.utils.Dimension`

        :param value_render_option: (optional) Determines how values should
            be rendered in the output. See `ValueRenderOption`_ in
            the Sheets API.

            Possible values are:

            ``ValueRenderOption.formatted``
                (default) Values will be calculated and formatted according
                to the cell's formatting. Formatting is based on the
                spreadsheet's locale, not the requesting user's locale.

            ``ValueRenderOption.unformatted``
                Values will be calculated, but not formatted in the reply.
                For example, if A1 is 1.23 and A2 is =A1 and formatted as
                currency, then A2 would return the number 1.23.

            ``ValueRenderOption.formula``
                Values will not be calculated. The reply will include
                the formulas. For example, if A1 is 1.23 and A2 is =A1 and
                formatted as currency, then A2 would return "=A1".

            .. _ValueRenderOption: https://developers.google.com/sheets/api/reference/rest/v4/ValueRenderOption

        :type value_render_option: :class:`~gspread.utils.ValueRenderOption`

        :param date_time_render_option: (optional) How dates, times, and
            durations should be represented in the output.

            Possible values are:

            ``DateTimeOption.serial_number``
                (default) Instructs date, time, datetime, and duration fields
                to be output as doubles in "serial number" format,
                as popularized by Lotus 1-2-3.

            ``DateTimeOption.formatted_string``
                Instructs date, time, datetime, and duration fields to be output
                as strings in their given number format
                (which depends on the spreadsheet locale).

            .. note::

                This is ignored if ``value_render_option`` is ``ValueRenderOption.formatted``.

            The default ``date_time_render_option`` is ``DateTimeOption.serial_number``.
        :type date_time_render_option: :class:`~gspread.utils.DateTimeOption`
        """
        try:
            data = self.get(
                "A{}:{}".format(row, row),
                major_dimension,
                value_render_option,
                date_time_render_option,
            )
            return data[0] if data else []
        except KeyError:
            return []

    def col_values(
        self,
        col: int,
        value_render_option: ValueRenderOption = ValueRenderOption.formatted,
    ) -> List[Optional[Union[int, float, str]]]:
        """Returns a list of all values in column `col`.

        Empty cells in this list will be rendered as :const:`None`.

        :param int col: Column number (one-based).
        :param str value_render_option: (optional) Determines how values should
            be rendered in the output. See `ValueRenderOption`_ in
            the Sheets API.
        :type value_render_option: :class:`~gspread.utils.ValueRenderOption`

        .. _ValueRenderOption: https://developers.google.com/sheets/api/reference/rest/v4/ValueRenderOption
        """

        start_label = rowcol_to_a1(1, col)
        range_label = "{}:{}".format(start_label, start_label[:-1])

        range_name = absolute_range_name(self.title, range_label)

        data = self.client.values_get(
            self.spreadsheet_id,
            range_name,
            params={
                "valueRenderOption": value_render_option,
                "majorDimension": Dimension.cols,
            },
        )

        try:
            return data["values"][0]
        except KeyError:
            return []

    def update_acell(self, label: str, value: Union[int, float, str]) -> JSONResponse:
        """Updates the value of a cell.

        :param str label: Cell label in A1 notation.
        :param value: New value.

        Example::

            worksheet.update_acell('A1', '42')
        """
        return self.update_cell(*(a1_to_rowcol(label)), value=value)

    def update_cell(
        self, row: int, col: int, value: Union[int, float, str]
    ) -> JSONResponse:
        """Updates the value of a cell.

        :param int row: Row number.
        :param int col: Column number.
        :param value: New value.

        Example::

            worksheet.update_cell(1, 1, '42')
        """
        range_name = absolute_range_name(self.title, rowcol_to_a1(row, col))

        data = self.client.values_update(
            self.spreadsheet_id,
            range_name,
            params={"valueInputOption": ValueInputOption.user_entered},
            body={"values": [[value]]},
        )

        return data

    def update_cells(
        self,
        cell_list: List[Cell],
        value_input_option: ValueInputOption = ValueInputOption.raw,
    ) -> Mapping[str, Any]:
        """Updates many cells at once.

        :param list cell_list: List of :class:`gspread.cell.Cell` objects to update.
        :param  value_input_option: (optional) How the input data should be
            interpreted. Possible values are:

            ``ValueInputOption.raw``
                (default) The values the user has entered will not be parsed and will be
                stored as-is.

            ``ValueInputOption.user_entered``
                The values will be parsed as if the user typed them into the
                UI. Numbers will stay as numbers, but strings may be converted
                to numbers, dates, etc. following the same rules that are
                applied when entering text into a cell via
                the Google Sheets UI.

            See `ValueInputOption`_ in the Sheets API.

        :type value_input_option: :namedtuple:`~gspread.utils.ValueInputOption`

        .. _ValueInputOption: https://developers.google.com/sheets/api/reference/rest/v4/ValueInputOption

        Example::

            # Select a range
            cell_list = worksheet.range('A1:C7')

            for cell in cell_list:
                cell.value = 'O_o'

            # Update in batch
            worksheet.update_cells(cell_list)
        """
        values_rect = cell_list_to_rect(cell_list)

        start = rowcol_to_a1(
            min(c.row for c in cell_list), min(c.col for c in cell_list)
        )
        end = rowcol_to_a1(max(c.row for c in cell_list), max(c.col for c in cell_list))

        range_name = absolute_range_name(self.title, "{}:{}".format(start, end))

        data = self.client.values_update(
            self.spreadsheet_id,
            range_name,
            params={"valueInputOption": value_input_option},
            body={"values": values_rect},
        )

        return data

    def get(
        self,
        range_name: Optional[str] = None,
        major_dimension: Optional[Dimension] = None,
        value_render_option: Optional[ValueRenderOption] = None,
        date_time_render_option: Optional[DateTimeOption] = None,
<<<<<<< HEAD
        combine_merged_cells: bool = False,
        pad_values: bool = False,
        return_type: GridRangeType = GridRangeType.ValueRange,
    ) -> Union[ValueRange, List[List[Any]]]:
        """Returns a ValueRange (list of lists) containing all values from a specified range or cell

        By default values are returned as strings. See ``value_render_option``
        to change the default format.
=======
        maintain_size: bool = False,
    ) -> ValueRange:
        """Reads values of a single range or a cell of a sheet.
>>>>>>> 25499bfd

        :param str range_name: (optional) Cell range in the A1 notation or
            a named range. If not specified the method returns values from all non empty cells.

        :param str major_dimension: (optional) The major dimension of the
            values. `Dimension.rows` ("ROWS") or `Dimension.cols` ("COLUMNS").
            Defaults to Dimension.rows
        :type major_dimension: :class:`~gspread.utils.Dimension`

        :param value_render_option: (optional) Determines how values should
            be rendered in the output. See `ValueRenderOption`_ in
            the Sheets API.

            Possible values are:

            ``ValueRenderOption.formatted``
                (default) Values will be calculated and formatted according
                to the cell's formatting. Formatting is based on the
                spreadsheet's locale, not the requesting user's locale.

            ``ValueRenderOption.unformatted``
                Values will be calculated, but not formatted in the reply.
                For example, if A1 is 1.23 and A2 is =A1 and formatted as
                currency, then A2 would return the number 1.23.

            ``ValueRenderOption.formula``
                Values will not be calculated. The reply will include
                the formulas. For example, if A1 is 1.23 and A2 is =A1 and
                formatted as currency, then A2 would return "=A1".

            .. _ValueRenderOption: https://developers.google.com/sheets/api/reference/rest/v4/ValueRenderOption

        :type value_render_option: :class:`~gspread.utils.ValueRenderOption`

        :param str date_time_render_option: (optional) How dates, times, and
            durations should be represented in the output.

            Possible values are:

            ``DateTimeOption.serial_number``
                (default) Instructs date, time, datetime, and duration fields
                to be output as doubles in "serial number" format,
                as popularized by Lotus 1-2-3.

            ``DateTimeOption.formatted_string``
                Instructs date, time, datetime, and duration fields to be output
                as strings in their given number format
                (which depends on the spreadsheet locale).

            .. note::

                This is ignored if ``value_render_option`` is ``ValueRenderOption.formatted``.

            The default ``date_time_render_option`` is ``DateTimeOption.serial_number``.
        :type date_time_render_option: :class:`~gspread.utils.DateTimeOption`

        :param bool combine_merged_cells: (optional) If True, then all cells that
            are part of a merged cell will have the same value as the top-left
            cell of the merged cell. Defaults to False.

            .. warning::

                Setting this to True will cause an additional API request to be
                made to retrieve the values of all merged cells.

        :param bool pad_values: (optional) If True, then empty cells will be
            filled with empty strings. Defaults to False.

        :param GridRangeType return_type: (optional) The type of object to return.
            Defaults to :class:`gspread.utils.GridRangeType.ValueRange`.
            The other option is `gspread.utils.GridRangeType.ListOfLists`.

        :rtype: :class:`gspread.worksheet.ValueRange`

        .. versionadded:: 3.3

        Examples::

            # Return all values from the sheet
            worksheet.get()

            # Return value of 'A1' cell
            worksheet.get('A1')

            # Return values of 'A1:B2' range
            worksheet.get('A1:B2')

            # Return all values from columns "A" and "B"
            worksheet.get('A:B')

            # Return values of 'my_range' named range
            worksheet.get('my_range')

            # Return unformatted values (e.g. numbers as numbers)
            worksheet.get('A2:B4', value_render_option=ValueRenderOption.unformatted)

            # Return cell values without calculating formulas
            worksheet.get('A2:B4', value_render_option=ValueRenderOption.formula)
        """
        range_name = absolute_range_name(self.title, range_name)

        params: ParamsType = {
            "majorDimension": major_dimension,
            "valueRenderOption": value_render_option,
            "dateTimeRenderOption": date_time_render_option,
        }

        response = self.client.values_get(
            self.spreadsheet_id, range_name, params=params
        )

<<<<<<< HEAD
        vals = response.get("values", [[]])

        if pad_values is True:
            try:
                vals = fill_gaps(vals)
            except KeyError:
                vals = [[]]

        if combine_merged_cells is True:
            spreadsheet_meta = self.client.fetch_sheet_metadata(self.spreadsheet_id)
            worksheet_meta = finditem(
                lambda x: x["properties"]["title"] == self.title,
                spreadsheet_meta["sheets"],
            )
            vals = combined_merge_values(worksheet_meta, vals)

        if return_type is GridRangeType.ValueRange:
            response["values"] = vals
            return ValueRange.from_json(response)
        if return_type is GridRangeType.ListOfLists:
            return vals
        raise ValueError("return_type must be either ValueRange or ListOfLists")
=======
        values = response.get("values", [])

        # range_name must be a full grid range so that we can guarantee
        #  startRowIndex and endRowIndex properties
        if maintain_size is True and is_full_a1_notation(range_name):
            a1_range = get_a1_from_absolute_range(range_name)
            grid_range = a1_range_to_grid_range(a1_range)
            rows = grid_range["endRowIndex"] - grid_range["startRowIndex"]
            cols = grid_range["endColumnIndex"] - grid_range["startColumnIndex"]
            values = fill_gaps(values, rows=rows, cols=cols)

        response["values"] = values

        return ValueRange.from_json(response)
>>>>>>> 25499bfd

    def batch_get(
        self,
        ranges: Iterable[str],
        major_dimension: Optional[Dimension] = None,
        value_render_option: Optional[ValueRenderOption] = None,
        date_time_render_option: Optional[DateTimeOption] = None,
    ) -> List[ValueRange]:
        """Returns one or more ranges of values from the sheet.

        :param list ranges: List of cell ranges in the A1 notation or named
            ranges.

        :param str major_dimension: (optional) The major dimension of the
            values. `Dimension.rows` ("ROWS") or `Dimension.cols` ("COLUMNS").
            Defaults to Dimension.rows
        :type major_dimension: :class:`~gspread.utils.Dimension`

        :param value_render_option: (optional) Determines how values should
            be rendered in the output. See `ValueRenderOption`_ in
            the Sheets API.

            Possible values are:

            ``ValueRenderOption.formatted``
                (default) Values will be calculated and formatted according
                to the cell's formatting. Formatting is based on the
                spreadsheet's locale, not the requesting user's locale.

            ``ValueRenderOption.unformatted``
                Values will be calculated, but not formatted in the reply.
                For example, if A1 is 1.23 and A2 is =A1 and formatted as
                currency, then A2 would return the number 1.23.

            ``ValueRenderOption.formula``
                Values will not be calculated. The reply will include
                the formulas. For example, if A1 is 1.23 and A2 is =A1 and
                formatted as currency, then A2 would return "=A1".

            .. _ValueRenderOption: https://developers.google.com/sheets/api/reference/rest/v4/ValueRenderOption

        :type value_render_option: :class:`~gspread.utils.ValueRenderOption`

        :param str date_time_render_option: (optional) How dates, times, and
            durations should be represented in the output.

            Possible values are:

            ``DateTimeOption.serial_number``
                (default) Instructs date, time, datetime, and duration fields
                to be output as doubles in "serial number" format,
                as popularized by Lotus 1-2-3.

            ``DateTimeOption.formatted_string``
                Instructs date, time, datetime, and duration fields to be output
                as strings in their given number format
                (which depends on the spreadsheet locale).

            .. note::

                This is ignored if ``value_render_option`` is ``ValueRenderOption.formatted``.

            The default ``date_time_render_option`` is ``DateTimeOption.serial_number``.
        :type date_time_render_option: :class:`~gspread.utils.DateTimeOption`

        .. versionadded:: 3.3

        Examples::

            # Read values from 'A1:B2' range and 'F12' cell
            worksheet.batch_get(['A1:B2', 'F12'])
        """
        ranges = [absolute_range_name(self.title, r) for r in ranges if r]

        params: ParamsType = {
            "majorDimension": major_dimension,
            "valueRenderOption": value_render_option,
            "dateTimeRenderOption": date_time_render_option,
        }

        response = self.client.values_batch_get(
            self.spreadsheet_id, ranges=ranges, params=params
        )

        return [ValueRange.from_json(x) for x in response["valueRanges"]]

    def update(
        self,
        values: Iterable[Iterable[Any]],
        range_name: Optional[str] = None,
        raw: bool = True,
        major_dimension: Optional[Dimension] = None,
        value_input_option: Optional[ValueInputOption] = None,
        include_values_in_response: Optional[bool] = None,
        response_value_render_option: Optional[ValueRenderOption] = None,
        response_date_time_render_option: Optional[DateTimeOption] = None,
    ) -> JSONResponse:
        """Sets values in a cell range of the sheet.

        :param list values: The data to be written in a matrix format.
        :param str range_name: (optional) The A1 notation of the values
            to update.

        :param bool raw: The values will not be parsed by Sheets API and will
            be stored as-is. For example, formulas will be rendered as plain
            strings. Defaults to ``True``. This is a shortcut for
            the ``value_input_option`` parameter.

        :param str major_dimension: (optional) The major dimension of the
            values. `Dimension.rows` ("ROWS") or `Dimension.cols` ("COLUMNS").
            Defaults to Dimension.rows
        :type major_dimension: :class:`~gspread.utils.Dimension`

        :param str value_input_option: (optional) How the input data should be
            interpreted. Possible values are:

            ``ValueInputOption.raw``
                (default) The values the user has entered will not be parsed and will be
                stored as-is.

            ``ValueInputOption.user_entered``
                The values will be parsed as if the user typed them into the
                UI. Numbers will stay as numbers, but strings may be converted
                to numbers, dates, etc. following the same rules that are
                applied when entering text into a cell via
                the Google Sheets UI.

        :type value_input_option: :class:`~gspread.utils.ValueInputOption`

        :param response_value_render_option: (optional) Determines how values should
            be rendered in the output. See `ValueRenderOption`_ in
            the Sheets API.

            Possible values are:

            ``ValueRenderOption.formatted``
                (default) Values will be calculated and formatted according
                to the cell's formatting. Formatting is based on the
                spreadsheet's locale, not the requesting user's locale.

            ``ValueRenderOption.unformatted``
                Values will be calculated, but not formatted in the reply.
                For example, if A1 is 1.23 and A2 is =A1 and formatted as
                currency, then A2 would return the number 1.23.

            ``ValueRenderOption.formula``
                Values will not be calculated. The reply will include
                the formulas. For example, if A1 is 1.23 and A2 is =A1 and
                formatted as currency, then A2 would return "=A1".

            .. _ValueRenderOption: https://developers.google.com/sheets/api/reference/rest/v4/ValueRenderOption

        :type response_value_render_option: :class:`~gspread.utils.ValueRenderOption`

        :param str response_date_time_render_option: (optional) How dates, times, and
            durations should be represented in the output.

            Possible values are:

            ``DateTimeOption.serial_number``
                (default) Instructs date, time, datetime, and duration fields
                to be output as doubles in "serial number" format,
                as popularized by Lotus 1-2-3.

            ``DateTimeOption.formatted_string``
                Instructs date, time, datetime, and duration fields to be output
                as strings in their given number format
                (which depends on the spreadsheet locale).

            .. note::

                This is ignored if ``value_render_option`` is ``ValueRenderOption.formatted``.

            The default ``date_time_render_option`` is ``DateTimeOption.serial_number``.
        :type date_time_render_option: :class:`~gspread.utils.DateTimeOption`

        Examples::

            # Sets 'Hello world' in 'A2' cell
            worksheet.update([['Hello world']], 'A2')

            # Updates cells A1, B1, C1 with values 42, 43, 44 respectively
            worksheet.update([[42, 43, 44]])

            # Updates A2 and A3 with values 42 and 43
            # Note that update range can be bigger than values array
            worksheet.update([[42], [43]], 'A2:B4')

            # Add a formula
            worksheet.update([['=SUM(A1:A4)']], 'A5', raw=False)

            # Update 'my_range' named range with values 42 and 43
            worksheet.update([[42], [43]], 'my_range')

            # Note: named ranges are defined in the scope of
            # a spreadsheet, so even if `my_range` does not belong to
            # this sheet it is still updated

        .. versionadded:: 3.3
        """
        full_range_name = absolute_range_name(self.title, range_name)

        if not value_input_option:
            value_input_option = (
                ValueInputOption.raw if raw is True else ValueInputOption.user_entered
            )

        params: ParamsType = {
            "valueInputOption": value_input_option,
            "includeValuesInResponse": include_values_in_response,
            "responseValueRenderOption": response_value_render_option,
            "responseDateTimeRenderOption": response_date_time_render_option,
        }

        response = self.client.values_update(
            self.spreadsheet_id,
            full_range_name,
            params=params,
            body={"values": values, "majorDimension": major_dimension},
        )

        return response

    def batch_update(
        self,
        data: Iterable[MutableMapping[str, Any]],
        raw: bool = True,
        value_input_option: Optional[ValueInputOption] = None,
        include_values_in_response: Optional[bool] = None,
        response_value_render_option: Optional[ValueRenderOption] = None,
        response_date_time_render_option: Optional[DateTimeOption] = None,
    ) -> JSONResponse:
        """Sets values in one or more cell ranges of the sheet at once.

        :param list data: List of dictionaries in the form of
            `{'range': '...', 'values': [[.., ..], ...]}` where `range`
            is a target range to update in A1 notation or a named range,
            and `values` is a list of lists containing new values.

        :param str value_input_option: (optional) How the input data should be
            interpreted. Possible values are:

            * ``ValueInputOption.raw``

              The values the user has entered will not be parsed and will be
              stored as-is.

            * ``ValueInputOption.user_entered``

              The values will be parsed as if the user typed them into the
              UI. Numbers will stay as numbers, but strings may be converted
              to numbers, dates, etc. following the same rules that are
              applied when entering text into a cell via
              the Google Sheets UI.

        :type value_input_option: :class:`~gspread.utils.ValueInputOption`

        :param response_value_render_option: (optional) Determines how values should
            be rendered in the output. See `ValueRenderOption`_ in
            the Sheets API.

            Possible values are:

            ``ValueRenderOption.formatted``
                (default) Values will be calculated and formatted according
                to the cell's formatting. Formatting is based on the
                spreadsheet's locale, not the requesting user's locale.

            ``ValueRenderOption.unformatted``
                Values will be calculated, but not formatted in the reply.
                For example, if A1 is 1.23 and A2 is =A1 and formatted as
                currency, then A2 would return the number 1.23.

            ``ValueRenderOption.formula``
                Values will not be calculated. The reply will include
                the formulas. For example, if A1 is 1.23 and A2 is =A1 and
                formatted as currency, then A2 would return "=A1".

            .. _ValueRenderOption: https://developers.google.com/sheets/api/reference/rest/v4/ValueRenderOption

        :type response_value_render_option: :class:`~gspread.utils.ValueRenderOption`

        :param str response_date_time_render_option: (optional) How dates, times, and
            durations should be represented in the output.

            Possible values are:

            ``DateTimeOption.serial_number``
                (default) Instructs date, time, datetime, and duration fields
                to be output as doubles in "serial number" format,
                as popularized by Lotus 1-2-3.

            ``DateTimeOption.formatted_string``
                Instructs date, time, datetime, and duration fields to be output
                as strings in their given number format
                (which depends on the spreadsheet locale).

            .. note::

                This is ignored if ``value_render_option`` is ``ValueRenderOption.formatted``.

            The default ``date_time_render_option`` is ``DateTimeOption.serial_number``.
        :type date_time_render_option: :class:`~gspread.utils.DateTimeOption`

        Examples::

            worksheet.batch_update([{
                'range': 'A1:B1',
                'values': [['42', '43']],
            }, {
                'range': 'my_range',
                'values': [['44', '45']],
            }])

            # Note: named ranges are defined in the scope of
            # a spreadsheet, so even if `my_range` does not belong to
            # this sheet it is still updated

        .. versionadded:: 3.3
        """
        if not value_input_option:
            value_input_option = (
                ValueInputOption.raw if raw is True else ValueInputOption.user_entered
            )

        for values in data:
            values["range"] = absolute_range_name(self.title, values["range"])

        body: MutableMapping[str, Any] = {
            "valueInputOption": value_input_option,
            "includeValuesInResponse": include_values_in_response,
            "responseValueRenderOption": response_value_render_option,
            "responseDateTimeRenderOption": response_date_time_render_option,
            "data": data,
        }

        response = self.client.values_batch_update(self.spreadsheet_id, body=body)

        return response

    def batch_format(self, formats: List[CellFormat]) -> JSONResponse:
        """Formats cells in batch.

        :param list formats: List of ranges to format and the new format to apply
            to each range.

            The list is composed of dict objects with the following keys/values:

            * range : A1 range notation
            * format : a valid dict object with the format to apply
              for that range see `CellFormat`_ in the Sheets API for available fields.

        .. _CellFormat: https://developers.google.com/sheets/api/reference/rest/v4/spreadsheets/cells#cellformat

        Examples::

            # Format the range ``A1:C1`` with bold text
            # and format the range ``A2:C2`` a font size of 16

            formats = [
                {
                    "range": "A1:C1",
                    "format": {
                        "textFormat": {
                            "bold": True,
                        },
                    },
                },
                {
                    "range": "A2:C2",
                    "format": {
                        "textFormat": {
                            "fontSize": 16,
                        },
                    },
                },
            ]
            worksheet.batch_format(formats)

        .. versionadded:: 5.4
        """

        # No need to type more than that it's only internal to that method
        body: Dict[str, Any] = {
            "requests": [],
        }

        for format in formats:
            range_name = format["range"]
            cell_format = format["format"]

            grid_range = a1_range_to_grid_range(range_name, self.id)

            fields = "userEnteredFormat(%s)" % ",".join(cell_format.keys())

            body["requests"].append(
                {
                    "repeatCell": {
                        "range": grid_range,
                        "cell": {"userEnteredFormat": cell_format},
                        "fields": fields,
                    }
                }
            )

        return self.client.batch_update(self.spreadsheet_id, body)

    def format(
        self, ranges: Union[List[str], str], format: JSONResponse
    ) -> JSONResponse:
        """Format a list of ranges with the given format.

        :param str|list ranges: Target ranges in the A1 notation.
        :param dict format: Dictionary containing the fields to update.
            See `CellFormat`_ in the Sheets API for available fields.

        Examples::

            # Set 'A4' cell's text format to bold
            worksheet.format("A4", {"textFormat": {"bold": True}})

            # Set 'A1:D4' and 'A10:D10' cells's text format to bold
            worksheet.format(["A1:D4", "A10:D10"], {"textFormat": {"bold": True}})

            # Color the background of 'A2:B2' cell range in black,
            # change horizontal alignment, text color and font size
            worksheet.format("A2:B2", {
                "backgroundColor": {
                  "red": 0.0,
                  "green": 0.0,
                  "blue": 0.0
                },
                "horizontalAlignment": "CENTER",
                "textFormat": {
                  "foregroundColor": {
                    "red": 1.0,
                    "green": 1.0,
                    "blue": 1.0
                  },
                  "fontSize": 12,
                  "bold": True
                }
            })

        .. versionadded:: 3.3
        """

        if isinstance(ranges, list):
            range_list = ranges
        else:
            range_list = [ranges]

        formats = [CellFormat(range=range, format=format) for range in range_list]

        return self.batch_format(formats)

    def resize(
        self, rows: Optional[int] = None, cols: Optional[int] = None
    ) -> JSONResponse:
        """Resizes the worksheet. Specify one of ``rows`` or ``cols``.

        :param int rows: (optional) New number of rows.
        :param int cols: (optional) New number columns.
        """
        grid_properties = {}

        if rows is not None:
            grid_properties["rowCount"] = rows

        if cols is not None:
            grid_properties["columnCount"] = cols

        if not grid_properties:
            raise TypeError("Either 'rows' or 'cols' should be specified.")

        fields = ",".join("gridProperties/%s" % p for p in grid_properties.keys())

        body = {
            "requests": [
                {
                    "updateSheetProperties": {
                        "properties": {
                            "sheetId": self.id,
                            "gridProperties": grid_properties,
                        },
                        "fields": fields,
                    }
                }
            ]
        }

        res = self.client.batch_update(self.spreadsheet_id, body)
        if rows is not None:
            self._properties["gridProperties"]["rowCount"] = rows
        if cols is not None:
            self._properties["gridProperties"]["columnCount"] = cols
        return res

    # TODO(post Python 2): replace the method signature with
    # def sort(self, *specs, range=None):
    def sort(self, *specs: Tuple[int, str], **kwargs) -> JSONResponse:
        """Sorts worksheet using given sort orders.

        :param list specs: The sort order per column. Each sort order
            represented by a tuple where the first element is a column index
            and the second element is the order itself: 'asc' or 'des'.
        :param str range: The range to sort in A1 notation. By default sorts
            the whole sheet excluding frozen rows.

        Example::

            # Sort sheet A -> Z by column 'B'
            wks.sort((2, 'asc'))

            # Sort range A2:G8 basing on column 'G' A -> Z
            # and column 'B' Z -> A
            wks.sort((7, 'asc'), (2, 'des'), range='A2:G8')

        Warning::

            This function signature will change, arguments will swap places:  sort(range, specs)

        .. versionadded:: 3.4
        """
        range_name = kwargs.pop("range", None)

        if range_name:
            start_a1, end_a1 = range_name.split(":")
            start_row, start_col = a1_to_rowcol(start_a1)
            end_row, end_col = a1_to_rowcol(end_a1)
        else:
            start_row = self._properties["gridProperties"].get("frozenRowCount", 0) + 1
            start_col = 1
            end_row = self.row_count
            end_col = self.col_count

        request_range = {
            "sheetId": self.id,
            "startRowIndex": start_row - 1,
            "endRowIndex": end_row,
            "startColumnIndex": start_col - 1,
            "endColumnIndex": end_col,
        }

        request_sort_specs = list()
        for col, order in specs:
            if order == "asc":
                request_order = "ASCENDING"
            elif order == "des":
                request_order = "DESCENDING"
            else:
                raise ValueError(
                    "Either 'asc' or 'des' should be specified as sort order."
                )
            request_sort_spec = {
                "dimensionIndex": col - 1,
                "sortOrder": request_order,
            }
            request_sort_specs.append(request_sort_spec)

        body = {
            "requests": [
                {
                    "sortRange": {
                        "range": request_range,
                        "sortSpecs": request_sort_specs,
                    }
                }
            ]
        }

        response = self.client.batch_update(self.spreadsheet_id, body)
        return response

    def update_title(self, title: str) -> JSONResponse:
        """Renames the worksheet.

        :param str title: A new title.
        """
        body = {
            "requests": [
                {
                    "updateSheetProperties": {
                        "properties": {"sheetId": self.id, "title": title},
                        "fields": "title",
                    }
                }
            ]
        }

        response = self.client.batch_update(self.spreadsheet_id, body)
        self._properties["title"] = title
        return response

    def update_tab_color(self, color: str) -> JSONResponse:
        """Changes the worksheet's tab color.
        Use clear_tab_color() to remove the color.

        :param str color:  Hex color value.
        """

        color_dict = convert_hex_to_colors_dict(color)

        body = {
            "requests": [
                {
                    "updateSheetProperties": {
                        "properties": {
                            "sheetId": self.id,
                            "tabColorStyle": {
                                "rgbColor": color_dict,
                            },
                        },
                        "fields": "tabColorStyle",
                    }
                }
            ]
        }

        response = self.client.batch_update(self.spreadsheet_id, body)

        self._properties["tabColorStyle"] = {"rgbColor": color_dict}
        return response

    def clear_tab_color(self) -> JSONResponse:
        """Clears the worksheet's tab color.
        Use update_tab_color() to set the color.
        """
        body = {
            "requests": [
                {
                    "updateSheetProperties": {
                        "properties": {
                            "sheetId": self.id,
                            "tabColorStyle": {
                                "rgbColor": None,
                            },
                        },
                        "fields": "tabColorStyle",
                    },
                },
            ],
        }
        response = self.client.batch_update(self.spreadsheet_id, body)
        self._properties.pop("tabColorStyle")
        return response

    def update_index(self, index: int) -> JSONResponse:
        """Updates the ``index`` property for the worksheet.

        See the `Sheets API documentation
        <https://developers.google.com/sheets/api/reference/rest/v4/spreadsheets#sheetproperties>`_
        for information on how updating the index property affects the order of worksheets
        in a spreadsheet.

        To reorder all worksheets in a spreadsheet, see `Spreadsheet.reorder_worksheets`.

        .. versionadded:: 3.4
        """
        body = {
            "requests": [
                {
                    "updateSheetProperties": {
                        "properties": {"sheetId": self.id, "index": index},
                        "fields": "index",
                    }
                }
            ]
        }

        res = self.client.batch_update(self.spreadsheet_id, body)
        self._properties["index"] = index
        return res

    def _auto_resize(
        self, start_index: int, end_index: int, dimension: Dimension
    ) -> JSONResponse:
        """Updates the size of rows or columns in the  worksheet.

        Index start from 0

        :param start_index: The index (inclusive) to begin resizing
        :param end_index: The index (exclusive) to finish resizing
        :param dimension: Specifies whether to resize the row or column
        :type major_dimension: :class:`~gspread.utils.Dimension`


        .. versionadded:: 5.3.3
        """
        body = {
            "requests": [
                {
                    "autoResizeDimensions": {
                        "dimensions": {
                            "sheetId": self.id,
                            "dimension": dimension,
                            "startIndex": start_index,
                            "endIndex": end_index,
                        }
                    }
                }
            ]
        }

        return self.client.batch_update(self.spreadsheet_id, body)

    def columns_auto_resize(
        self, start_column_index: int, end_column_index: int
    ) -> JSONResponse:
        """Updates the size of rows or columns in the  worksheet.

        Index start from 0

        :param start_column_index: The index (inclusive) to begin resizing
        :param end_column_index: The index (exclusive) to finish resizing


        .. versionadded:: 3.4
        .. versionchanged:: 5.3.3
        """
        return self._auto_resize(start_column_index, end_column_index, Dimension.cols)

    def rows_auto_resize(
        self, start_row_index: int, end_row_index: int
    ) -> JSONResponse:
        """Updates the size of rows or columns in the  worksheet.

        Index start from 0

        :param start_row_index: The index (inclusive) to begin resizing
        :param end_row_index: The index (exclusive) to finish resizing


        .. versionadded:: 5.3.3
        """
        return self._auto_resize(start_row_index, end_row_index, Dimension.rows)

    def add_rows(self, rows: int) -> None:
        """Adds rows to worksheet.

        :param rows: Number of new rows to add.
        :type rows: int

        """
        self.resize(rows=self.row_count + rows)

    def add_cols(self, cols: int) -> None:
        """Adds columns to worksheet.

        :param cols: Number of new columns to add.
        :type cols: int

        """
        self.resize(cols=self.col_count + cols)

    def append_row(
        self,
        values: Sequence[Union[str, int, float]],
        value_input_option: ValueInputOption = ValueInputOption.raw,
        insert_data_option: Optional[InsertDataOption] = None,
        table_range: Optional[str] = None,
        include_values_in_response: bool = False,
    ) -> JSONResponse:
        """Adds a row to the worksheet and populates it with values.

        Widens the worksheet if there are more values than columns.

        :param list values: List of values for the new row.
        :param value_input_option: (optional) Determines how the input data
            should be interpreted. See `ValueInputOption`_ in the Sheets API
            reference.
        :type value_input_option: :class:`~gspread.utils.ValueInputOption`
        :param str insert_data_option: (optional) Determines how the input data
            should be inserted. See `InsertDataOption`_ in the Sheets API
            reference.
        :param str table_range: (optional) The A1 notation of a range to search
            for a logical table of data. Values are appended after the last row
            of the table. Examples: ``A1`` or ``B2:D4``
        :param bool include_values_in_response: (optional) Determines if the
            update response should include the values of the cells that were
            appended. By default, responses do not include the updated values.

        .. _ValueInputOption: https://developers.google.com/sheets/api/reference/rest/v4/ValueInputOption
        .. _InsertDataOption: https://developers.google.com/sheets/api/reference/rest/v4/spreadsheets.values/append#InsertDataOption

        """
        return self.append_rows(
            [values],
            value_input_option=value_input_option,
            insert_data_option=insert_data_option,
            table_range=table_range,
            include_values_in_response=include_values_in_response,
        )

    def append_rows(
        self,
        values: Sequence[Sequence[Union[str, int, float]]],
        value_input_option: ValueInputOption = ValueInputOption.raw,
        insert_data_option: Optional[InsertDataOption] = None,
        table_range: Optional[str] = None,
        include_values_in_response: Optional[bool] = None,
    ) -> JSONResponse:
        """Adds multiple rows to the worksheet and populates them with values.

        Widens the worksheet if there are more values than columns.

        :param list values: List of rows each row is List of values for
            the new row.
        :param value_input_option: (optional) Determines how input data
            should be interpreted. Possible values are ``ValueInputOption.raw``
            or ``ValueInputOption.user_entered``.
            See `ValueInputOption`_ in the Sheets API.
        :type value_input_option: :class:`~gspread.utils.ValueInputOption`
        :param str insert_data_option: (optional) Determines how the input data
            should be inserted. See `InsertDataOption`_ in the Sheets API
            reference.
        :param str table_range: (optional) The A1 notation of a range to search
            for a logical table of data. Values are appended after the last row
            of the table. Examples: ``A1`` or ``B2:D4``
        :param bool include_values_in_response: (optional) Determines if the
            update response should include the values of the cells that were
            appended. By default, responses do not include the updated values.

        .. _ValueInputOption: https://developers.google.com/sheets/api/reference/rest/v4/ValueInputOption
        .. _InsertDataOption: https://developers.google.com/sheets/api/reference/rest/v4/spreadsheets.values/append#InsertDataOption
        """
        range_label = absolute_range_name(self.title, table_range)

        params = {
            "valueInputOption": value_input_option,
            "insertDataOption": insert_data_option,
            "includeValuesInResponse": include_values_in_response,
        }

        body = {"values": values}

        res = self.client.values_append(self.spreadsheet_id, range_label, params, body)
        num_new_rows = len(values)
        self._properties["gridProperties"]["rowCount"] += num_new_rows
        return res

    def insert_row(
        self,
        values: Sequence[Union[str, int, float]],
        index: int = 1,
        value_input_option: ValueInputOption = ValueInputOption.raw,
        inherit_from_before: bool = False,
    ) -> JSONResponse:
        """Adds a row to the worksheet at the specified index and populates it
        with values.

        Widens the worksheet if there are more values than columns.

        :param list values: List of values for the new row.
        :param int index: (optional) Offset for the newly inserted row.
        :param str value_input_option: (optional) Determines how input data
            should be interpreted. Possible values are ``ValueInputOption.raw``
            or ``ValueInputOption.user_entered``.
            See `ValueInputOption`_ in the Sheets API.
        :type value_input_option: :class:`~gspread.utils.ValueInputOption`
        :param bool inherit_from_before: (optional) If True, the new row will
            inherit its properties from the previous row. Defaults to False,
            meaning that the new row acquires the properties of the row
            immediately after it.

            .. warning::

               `inherit_from_before` must be False when adding a row to the top
               of a spreadsheet (`index=1`), and must be True when adding to
               the bottom of the spreadsheet.

        .. _ValueInputOption: https://developers.google.com/sheets/api/reference/rest/v4/ValueInputOption
        """
        return self.insert_rows(
            [values],
            index,
            value_input_option=value_input_option,
            inherit_from_before=inherit_from_before,
        )

    def insert_rows(
        self,
        values: Sequence[Sequence[Union[str, int, float]]],
        row: int = 1,
        value_input_option: ValueInputOption = ValueInputOption.raw,
        inherit_from_before: bool = False,
    ) -> JSONResponse:
        """Adds multiple rows to the worksheet at the specified index and
        populates them with values.

        :param list values: List of row lists. a list of lists, with the lists
            each containing one row's values. Widens the worksheet if there are
            more values than columns.
        :param int row: Start row to update (one-based). Defaults to 1 (one).
        :param str value_input_option: (optional) Determines how input data
            should be interpreted. Possible values are ``ValueInputOption.raw``
            or ``ValueInputOption.user_entered``.
            See `ValueInputOption`_ in the Sheets API.
        :type value_input_option: :class:`~gspread.utils.ValueInputOption`
        :param bool inherit_from_before: (optional) If true, new rows will
            inherit their properties from the previous row. Defaults to False,
            meaning that new rows acquire the properties of the row immediately
            after them.

            .. warning::

               `inherit_from_before` must be False when adding rows to the top
               of a spreadsheet (`row=1`), and must be True when adding to
               the bottom of the spreadsheet.
        """

        # can't insert row on sheet with colon ':'
        # in its name, see issue: https://issuetracker.google.com/issues/36761154
        if ":" in self.title:
            raise GSpreadException(
                "can't insert row in worksheet with colon ':' in its name. See issue: https://issuetracker.google.com/issues/36761154"
            )

        if inherit_from_before and row == 1:
            raise GSpreadException(
                "inherit_from_before cannot be used when inserting row(s) at the top of a spreadsheet"
            )

        insert_dimension_body = {
            "requests": [
                {
                    "insertDimension": {
                        "range": {
                            "sheetId": self.id,
                            "dimension": Dimension.rows,
                            "startIndex": row - 1,
                            "endIndex": len(values) + row - 1,
                        },
                        "inheritFromBefore": inherit_from_before,
                    }
                }
            ]
        }

        self.client.batch_update(self.spreadsheet_id, insert_dimension_body)

        range_label = absolute_range_name(self.title, "A%s" % row)

        params = {"valueInputOption": value_input_option}

        body = {"majorDimension": Dimension.rows, "values": values}

        res = self.client.values_append(self.spreadsheet_id, range_label, params, body)
        num_new_rows = len(values)
        self._properties["gridProperties"]["rowCount"] += num_new_rows
        return res

    def insert_cols(
        self,
        values: Sequence[Sequence[Union[str, int, float]]],
        col: int = 1,
        value_input_option: ValueInputOption = ValueInputOption.raw,
        inherit_from_before: bool = False,
    ) -> JSONResponse:
        """Adds multiple new cols to the worksheet at specified index and
        populates them with values.

        :param list values: List of col lists. a list of lists, with the lists
            each containing one col's values. Increases the number of rows
            if there are more values than columns.
        :param int col: Start col to update (one-based). Defaults to 1 (one).
        :param str value_input_option: (optional) Determines how input data
            should be interpreted. Possible values are ``ValueInputOption.raw``
            or ``ValueInputOption.user_entered``.
            See `ValueInputOption`_ in the Sheets API.
        :type value_input_option: :class:`~gspread.utils.ValueInputOption`
        :param bool inherit_from_before: (optional) If True, new columns will
            inherit their properties from the previous column. Defaults to
            False, meaning that new columns acquire the properties of the
            column immediately after them.

            .. warning::

               `inherit_from_before` must be False if adding at the left edge
               of a spreadsheet (`col=1`), and must be True if adding at the
               right edge of the spreadsheet.
        """

        if inherit_from_before and col == 1:
            raise GSpreadException(
                "inherit_from_before cannot be used when inserting column(s) at the left edge of a spreadsheet"
            )

        insert_dimension_body = {
            "requests": [
                {
                    "insertDimension": {
                        "range": {
                            "sheetId": self.id,
                            "dimension": Dimension.cols,
                            "startIndex": col - 1,
                            "endIndex": len(values) + col - 1,
                        },
                        "inheritFromBefore": inherit_from_before,
                    }
                }
            ]
        }

        self.client.batch_update(self.spreadsheet_id, insert_dimension_body)

        range_label = absolute_range_name(self.title, rowcol_to_a1(1, col))

        params = {"valueInputOption": value_input_option}

        body = {"majorDimension": Dimension.cols, "values": values}

        res = self.client.values_append(self.spreadsheet_id, range_label, params, body)
        num_new_cols = len(values)
        self._properties["gridProperties"]["columnCount"] += num_new_cols
        return res

    @cast_to_a1_notation
    def add_protected_range(
        self,
        name: str,
        editor_users_emails: Sequence[str],
        editor_groups_emails: Sequence[str] = [],
        description: Optional[str] = None,
        warning_only: bool = False,
        requesting_user_can_edit: bool = False,
    ) -> JSONResponse:
        """Add protected range to the sheet. Only the editors can edit
        the protected range.

        Google API will automatically add the owner of this SpreadSheet.
        The list ``editor_users_emails`` must at least contain the e-mail
        address used to open that SpreadSheet.

        ``editor_users_emails`` must only contain e-mail addresses
        who already have a write access to the spreadsheet.

        :param str name: A string with range value in A1 notation,
            e.g. 'A1:A5'.

        Alternatively, you may specify numeric boundaries. All values
        index from 1 (one):

        :param int first_row: First row number
        :param int first_col: First column number
        :param int last_row: Last row number
        :param int last_col: Last column number

        For both A1 and numeric notation:

        :param list editor_users_emails: The email addresses of
            users with edit access to the protected range.
            This must include your e-mail address at least.
        :param list editor_groups_emails: (optional) The email addresses of
            groups with edit access to the protected range.
        :param str description: (optional) Description for the protected
            ranges.
        :param boolean warning_only: (optional) When true this protected range
            will show a warning when editing. Defaults to ``False``.
        :param boolean requesting_user_can_edit: (optional) True if the user
            who requested this protected range can edit the protected cells.
            Defaults to ``False``.
        """

        grid_range = a1_range_to_grid_range(name, self.id)

        body = {
            "requests": [
                {
                    "addProtectedRange": {
                        "protectedRange": {
                            "range": grid_range,
                            "description": description,
                            "warningOnly": warning_only,
                            "requestingUserCanEdit": requesting_user_can_edit,
                            "editors": {
                                "users": editor_users_emails,
                                "groups": editor_groups_emails,
                            },
                        }
                    }
                }
            ]
        }

        return self.client.batch_update(self.spreadsheet_id, body)

    def delete_protected_range(self, id: str) -> JSONResponse:
        """Delete protected range identified by the ID ``id``.

        To retrieve the ID of a protected range use the following method
        to list them all: :func:`~gspread.Spreadsheet.list_protected_ranges`
        """

        body = {
            "requests": [
                {
                    "deleteProtectedRange": {
                        "protectedRangeId": id,
                    }
                }
            ]
        }

        return self.client.batch_update(self.spreadsheet_id, body)

    def delete_dimension(
        self, dimension: Dimension, start_index: int, end_index: Optional[int] = None
    ) -> JSONResponse:
        """Deletes multi rows from the worksheet at the specified index.

        :param dimension: A dimension to delete. ``Dimension.rows`` or ``Dimension.cols``.
        :type dimension: :class:`~gspread.utils.Dimension`
        :param int start_index: Index of a first row for deletion.
        :param int end_index: Index of a last row for deletion. When
            ``end_index`` is not specified this method only deletes a single
            row at ``start_index``.
        """
        if end_index is None:
            end_index = start_index

        body = {
            "requests": [
                {
                    "deleteDimension": {
                        "range": {
                            "sheetId": self.id,
                            "dimension": dimension,
                            "startIndex": start_index - 1,
                            "endIndex": end_index,
                        }
                    }
                }
            ]
        }

        res = self.client.batch_update(self.spreadsheet_id, body)
        if end_index is None:
            end_index = start_index
        num_deleted = end_index - start_index + 1
        if dimension == Dimension.rows:
            self._properties["gridProperties"]["rowCount"] -= num_deleted
        elif dimension == Dimension.cols:
            self._properties["gridProperties"]["columnCount"] -= num_deleted
        return res

    def delete_rows(
        self, start_index: int, end_index: Optional[int] = None
    ) -> JSONResponse:
        """Deletes multiple rows from the worksheet at the specified index.

        :param int start_index: Index of a first row for deletion.
        :param int end_index: Index of a last row for deletion.
            When end_index is not specified this method only deletes a single
            row at ``start_index``.

        Example::

            # Delete rows 5 to 10 (inclusive)
            worksheet.delete_rows(5, 10)

            # Delete only the second row
            worksheet.delete_rows(2)

        """
        return self.delete_dimension(Dimension.rows, start_index, end_index)

    def delete_columns(
        self, start_index: int, end_index: Optional[int] = None
    ) -> JSONResponse:
        """Deletes multiple columns from the worksheet at the specified index.

        :param int start_index: Index of a first column for deletion.
        :param int end_index: Index of a last column for deletion.
            When end_index is not specified this method only deletes a single
            column at ``start_index``.
        """
        return self.delete_dimension(Dimension.cols, start_index, end_index)

    def clear(self) -> JSONResponse:
        """Clears all cells in the worksheet."""
        return self.client.values_clear(
            self.spreadsheet_id, absolute_range_name(self.title)
        )

    def batch_clear(self, ranges: Sequence[str]) -> JSONResponse:
        """Clears multiple ranges of cells with 1 API call.

        `Batch Clear`_

        .. _Batch Clear: https://developers.google.com/sheets/api/reference/rest/v4/spreadsheets.values/batchClear

        Examples::

            worksheet.batch_clear(['A1:B1','my_range'])

            # Note: named ranges are defined in the scope of
            # a spreadsheet, so even if `my_range` does not belong to
            # this sheet it is still updated

        .. versionadded:: 3.8.0

        """
        ranges = [absolute_range_name(self.title, rng) for rng in ranges]

        body = {"ranges": ranges}

        response = self.client.values_batch_clear(self.spreadsheet_id, body=body)

        return response

    def _finder(
        self,
        func: Callable[[Callable[[Cell], bool], Iterable[Cell]], Iterator[Cell]],
        query: Union[str, re.Pattern],
        case_sensitive: bool,
        in_row: Optional[int] = None,
        in_column: Optional[int] = None,
    ) -> Iterator[Cell]:
        data = self.client.values_get(
            self.spreadsheet_id, absolute_range_name(self.title)
        )

        try:
            values = fill_gaps(data["values"])
        except KeyError:
            values = []

        cells = self._list_cells(values, in_row, in_column)

        if isinstance(query, str):
            str_query = query

            def match(x: Cell) -> bool:
                if case_sensitive:
                    return x.value == str_query
                else:
                    return x.value.casefold() == str_query.casefold()

        elif isinstance(query, re.Pattern):
            re_query = query

            def match(x: Cell) -> bool:
                return re_query.search(x.value) is not None

        else:
            raise TypeError(
                "query must be of type: 'str' or 're.Pattern' (obtained from re.compile())"
            )

        return func(match, cells)

    def _list_cells(
        self,
        values: Sequence[Sequence[Union[str, int, float]]],
        in_row: Optional[int] = None,
        in_column: Optional[int] = None,
    ) -> List[Cell]:
        """Returns a list of ``Cell`` instances scoped by optional
        ``in_row``` or ``in_column`` values (both one-based).
        """
        if in_row is not None and in_column is not None:
            raise TypeError("Either 'in_row' or 'in_column' should be specified.")

        if in_column is not None:
            return [
                Cell(row=i + 1, col=in_column, value=str(row[in_column - 1]))
                for i, row in enumerate(values)
            ]
        elif in_row is not None:
            return [
                Cell(row=in_row, col=j + 1, value=str(value))
                for j, value in enumerate(values[in_row - 1])
            ]
        else:
            return [
                Cell(row=i + 1, col=j + 1, value=str(value))
                for i, row in enumerate(values)
                for j, value in enumerate(row)
            ]

    def find(
        self,
        query: Union[str, re.Pattern],
        in_row: Optional[bool] = None,
        in_column: Optional[bool] = None,
        case_sensitive: bool = True,
    ) -> Optional[Cell]:
        """Finds the first cell matching the query.

        :param query: A literal string to match or compiled regular expression.
        :type query: str, :py:class:`re.RegexObject`
        :param int in_row: (optional) One-based row number to scope the search.
        :param int in_column: (optional) One-based column number to scope
            the search.
        :param bool case_sensitive: (optional) comparison is case sensitive if
            set to True, case insensitive otherwise. Default is True.
            Does not apply to regular expressions.
        :returns: the first matching cell or None otherwise
        :rtype: :class:`gspread.cell.Cell`
        """
        try:
            return next(self._finder(filter, query, case_sensitive, in_row, in_column))
        except StopIteration:
            return None

    def findall(
        self,
        query: Union[str, re.Pattern],
        in_row: Optional[int] = None,
        in_column: Optional[int] = None,
        case_sensitive: bool = True,
    ) -> List[Cell]:
        """Finds all cells matching the query.

        Returns a list of :class:`gspread.cell.Cell`.

        :param query: A literal string to match or compiled regular expression.
        :type query: str, :py:class:`re.RegexObject`
        :param int in_row: (optional) One-based row number to scope the search.
        :param int in_column: (optional) One-based column number to scope
            the search.
        :param bool case_sensitive: (optional) comparison is case sensitive if
            set to True, case insensitive otherwise. Default is True.
            Does not apply to regular expressions.
        :returns: the list of all matching cells or empty list otherwise
        :rtype: list
        """

        return [
            elem
            for elem in self._finder(filter, query, case_sensitive, in_row, in_column)
        ]

    def freeze(
        self, rows: Optional[int] = None, cols: Optional[int] = None
    ) -> JSONResponse:
        """Freeze rows and/or columns on the worksheet.

        :param rows: Number of rows to freeze.
        :param cols: Number of columns to freeze.
        """
        grid_properties = {}

        if rows is not None:
            grid_properties["frozenRowCount"] = rows

        if cols is not None:
            grid_properties["frozenColumnCount"] = cols

        if not grid_properties:
            raise TypeError("Either 'rows' or 'cols' should be specified.")

        fields = ",".join("gridProperties/%s" % p for p in grid_properties.keys())

        body = {
            "requests": [
                {
                    "updateSheetProperties": {
                        "properties": {
                            "sheetId": self.id,
                            "gridProperties": grid_properties,
                        },
                        "fields": fields,
                    }
                }
            ]
        }

        res = self.client.batch_update(self.spreadsheet_id, body)
        if rows is not None:
            self._properties["gridProperties"]["frozenRowCount"] = rows
        if cols is not None:
            self._properties["gridProperties"]["frozenColumnCount"] = cols
        return res

    @cast_to_a1_notation
    def set_basic_filter(self, name: Optional[str] = None):
        """Add a basic filter to the worksheet. If a range or boundaries
        are passed, the filter will be limited to the given range.

        :param str name: A string with range value in A1 notation,
            e.g. ``A1:A5``.

        Alternatively, you may specify numeric boundaries. All values
        index from 1 (one):

        :param int first_row: First row number
        :param int first_col: First column number
        :param int last_row: Last row number
        :param int last_col: Last column number

        .. versionadded:: 3.4
        """
        grid_range = (
            a1_range_to_grid_range(name, self.id)
            if name is not None
            else {"sheetId": self.id}
        )

        body = {"requests": [{"setBasicFilter": {"filter": {"range": grid_range}}}]}

        return self.client.batch_update(self.spreadsheet_id, body)

    def clear_basic_filter(self) -> JSONResponse:
        """Remove the basic filter from a worksheet.

        .. versionadded:: 3.4
        """
        body = {
            "requests": [
                {
                    "clearBasicFilter": {
                        "sheetId": self.id,
                    }
                }
            ]
        }

        return self.client.batch_update(self.spreadsheet_id, body)

    @classmethod
    def _duplicate(
        cls,
        client: HTTPClient,
        spreadsheet_id: str,
        sheet_id: int,
        insert_sheet_index: Optional[int] = None,
        new_sheet_id: Optional[int] = None,
        new_sheet_name: Optional[str] = None,
    ) -> "Worksheet":
        """Class method to duplicate a :class:`gspread.worksheet.Worksheet`.

        :param Session client: The HTTP client used for the HTTP request
        :param str spreadsheet_id: The spreadsheet ID (used for the HTTP request)
        :param int sheet_id: The original sheet ID
        :param int insert_sheet_index: (optional) The zero-based index
            where the new sheet should be inserted. The index of all sheets
            after this are incremented.
        :param int new_sheet_id: (optional) The ID of the new sheet.
            If not set, an ID is chosen. If set, the ID must not conflict with
            any existing sheet ID. If set, it must be non-negative.
        :param str new_sheet_name: (optional) The name of the new sheet.
            If empty, a new name is chosen for you.

        :returns: a newly created :class:`gspread.worksheet.Worksheet`.

        .. note::
           This is a class method in order for the spreadsheet class
           to use it without an instance of a Worksheet object
        """

        body = {
            "requests": [
                {
                    "duplicateSheet": {
                        "sourceSheetId": sheet_id,
                        "insertSheetIndex": insert_sheet_index,
                        "newSheetId": new_sheet_id,
                        "newSheetName": new_sheet_name,
                    }
                }
            ]
        }

        data = client.batch_update(spreadsheet_id, body)

        properties = data["replies"][0]["duplicateSheet"]["properties"]

        return Worksheet(spreadsheet_id, client, properties)

    def duplicate(
        self,
        insert_sheet_index: Optional[int] = None,
        new_sheet_id: Optional[int] = None,
        new_sheet_name: Optional[str] = None,
    ) -> "Worksheet":
        """Duplicate the sheet.

        :param int insert_sheet_index: (optional) The zero-based index
            where the new sheet should be inserted. The index of all sheets
            after this are incremented.
        :param int new_sheet_id: (optional) The ID of the new sheet.
            If not set, an ID is chosen. If set, the ID must not conflict with
            any existing sheet ID. If set, it must be non-negative.
        :param str new_sheet_name: (optional) The name of the new sheet.
            If empty, a new name is chosen for you.

        :returns: a newly created :class:`gspread.worksheet.Worksheet`.

        .. versionadded:: 3.1
        """
        return Worksheet._duplicate(
            self.client,
            self.spreadsheet_id,
            self.id,
            insert_sheet_index=insert_sheet_index,
            new_sheet_id=new_sheet_id,
            new_sheet_name=new_sheet_name,
        )

    def copy_to(
        self,
        destination_spreadsheet_id: str,
    ) -> JSONResponse:
        """Copies this sheet to another spreadsheet.

        :param str spreadsheet_id: The ID of the spreadsheet to copy
            the sheet to.
        :returns: a dict with the response containing information about
            the newly created sheet.
        :rtype: dict
        """
        return self.client.spreadsheets_sheets_copy_to(
            self.spreadsheet_id, self.id, destination_spreadsheet_id
        )

    @cast_to_a1_notation
    def merge_cells(self, name: str, merge_type: str = "MERGE_ALL") -> JSONResponse:
        """Merge cells. There are 3 merge types: ``MERGE_ALL``, ``MERGE_COLUMNS``,
        and ``MERGE_ROWS``.

        :param str name: Range name in A1 notation, e.g. 'A1:A5'.
        :param str merge_type: (optional) one of ``MERGE_ALL``,
            ``MERGE_COLUMNS``, or ``MERGE_ROWS``. Defaults to ``MERGE_ROWS``.
            See `MergeType`_ in the Sheets API reference.

        Alternatively, you may specify numeric boundaries. All values
        index from 1 (one):

        :param int first_row: First row number
        :param int first_col: First column number
        :param int last_row: Last row number
        :param int last_col: Last column number

        :returns: the response body from the request
        :rtype: dict

        .. _MergeType: https://developers.google.com/sheets/api/reference/rest/v4/spreadsheets/request#MergeType

        """
        grid_range = a1_range_to_grid_range(name, self.id)

        body = {
            "requests": [{"mergeCells": {"mergeType": merge_type, "range": grid_range}}]
        }

        return self.client.batch_update(self.spreadsheet_id, body)

    @cast_to_a1_notation
    def unmerge_cells(self, name: str) -> JSONResponse:
        """Unmerge cells.

        Unmerge previously merged cells.

        :param str name: Range name in A1 notation, e.g. 'A1:A5'.

        Alternatively, you may specify numeric boundaries. All values
        index from 1 (one):

        :param int first_row: First row number
        :param int first_col: First column number
        :param int last_row: Last row number
        :param int last_col: Last column number

        :returns: the response body from the request
        :rtype: dict
        """

        grid_range = a1_range_to_grid_range(name, self.id)

        body = {
            "requests": [
                {
                    "unmergeCells": {
                        "range": grid_range,
                    },
                },
            ]
        }

        return self.client.batch_update(self.spreadsheet_id, body)

    def get_note(self, cell: str) -> str:
        """Get the content of the note located at `cell`, or the empty string if the
        cell does not have a note.

        :param str cell: A string with cell coordinates in A1 notation,
            e.g. 'D7'.
        """
        absolute_cell = absolute_range_name(self.title, cell)
        params: ParamsType = {
            "ranges": absolute_cell,
            "fields": "sheets/data/rowData/values/note",
        }
        res = self.client.spreadsheets_get(self.spreadsheet_id, params)

        try:
            note = res["sheets"][0]["data"][0]["rowData"][0]["values"][0]["note"]
        except (IndexError, KeyError):
            note = ""

        return note

    def update_notes(self, notes: Mapping[str, str]) -> None:
        """update multiple notes. The notes are attached to a certain cell.

        :param notes dict: A dict of notes with their cells coordinates and respective content

            dict format is:

            * key: the cell coordinates as A1 range format
            * value: the string content of the cell

            Example::

                {
                    "D7": "Please read my notes",
                    "GH42": "this one is too far",
                }

        .. versionadded:: 5.9
        """

        # No need to type lower than the sequence, it's internal only
        body: MutableMapping[str, List[Any]] = {"requests": []}

        for range, content in notes.items():
            if not isinstance(content, str):
                raise TypeError(
                    "Only string allowed as content for a note: '{} - {}'".format(
                        range, content
                    )
                )

            req = {
                "updateCells": {
                    "range": a1_range_to_grid_range(range, self.id),
                    "fields": "note",
                    "rows": [
                        {
                            "values": [
                                {
                                    "note": content,
                                },
                            ],
                        },
                    ],
                },
            }

            body["requests"].append(req)

        self.client.batch_update(self.spreadsheet_id, body)

    @cast_to_a1_notation
    def update_note(self, cell: str, content: str) -> None:
        """Update the content of the note located at `cell`.

        :param str cell: A string with cell coordinates in A1 notation,
            e.g. 'D7'.
        :param str note: The text note to insert.

        .. versionadded:: 3.7
        """
        self.update_notes({cell: content})

    @cast_to_a1_notation
    def insert_note(self, cell: str, content: str) -> None:
        """Insert a note. The note is attached to a certain cell.

        :param str cell: A string with cell coordinates in A1 notation,
            e.g. 'D7'.
        :param str content: The text note to insert.

        Alternatively, you may specify numeric boundaries. All values
        index from 1 (one):

        :param int first_row: First row number
        :param int first_col: First column number
        :param int last_row: Last row number
        :param int last_col: Last column number

        .. versionadded:: 3.7
        """
        self.update_notes({cell: content})

    def insert_notes(self, notes: Mapping[str, str]) -> None:
        """insert multiple notes. The notes are attached to a certain cell.

        :param notes dict: A dict of notes with their cells coordinates and respective content

            dict format is:

            * key: the cell coordinates as A1 range format
            * value: the string content of the cell

            Example::

                {
                    "D7": "Please read my notes",
                    "GH42": "this one is too far",
                }

        .. versionadded:: 5.9
        """
        self.update_notes(notes)

    def clear_notes(self, ranges: Iterable[str]) -> None:
        """Clear all notes located at the at the coordinates
        pointed to by ``ranges``.

        :param ranges list: List of A1 coordinates where to clear the notes.
            e.g. ``["A1", "GH42", "D7"]``
        """
        notes = {range: "" for range in ranges}
        self.update_notes(notes)

    @cast_to_a1_notation
    def clear_note(self, cell: str) -> None:
        """Clear a note. The note is attached to a certain cell.

        :param str cell: A string with cell coordinates in A1 notation,
            e.g. 'D7'.

        Alternatively, you may specify numeric boundaries. All values
        index from 1 (one):

        :param int first_row: First row number
        :param int first_col: First column number
        :param int last_row: Last row number
        :param int last_col: Last column number

        .. versionadded:: 3.7
        """
        # set the note to <empty string> will clear it
        self.update_notes({cell: ""})

    @cast_to_a1_notation
    def define_named_range(self, name: str, range_name: str) -> JSONResponse:
        """
        :param str name: A string with range value in A1 notation,
            e.g. 'A1:A5'.

        Alternatively, you may specify numeric boundaries. All values
        index from 1 (one):

        :param int first_row: First row number
        :param int first_col: First column number
        :param int last_row: Last row number
        :param int last_col: Last column number

        :param range_name: The name to assign to the range of cells

        :returns: the response body from the request
        :rtype: dict
        """
        body = {
            "requests": [
                {
                    "addNamedRange": {
                        "namedRange": {
                            "name": range_name,
                            "range": a1_range_to_grid_range(name, self.id),
                        }
                    }
                }
            ]
        }
        return self.client.batch_update(self.spreadsheet_id, body)

    def delete_named_range(self, named_range_id: str) -> JSONResponse:
        """
        :param str named_range_id: The ID of the named range to delete.
            Can be obtained with Spreadsheet.list_named_ranges()

        :returns: the response body from the request
        :rtype: dict
        """
        body = {
            "requests": [
                {
                    "deleteNamedRange": {
                        "namedRangeId": named_range_id,
                    }
                }
            ]
        }
        return self.client.batch_update(self.spreadsheet_id, body)

    def _add_dimension_group(
        self, start: int, end: int, dimension: Dimension
    ) -> JSONResponse:
        """
        update this sheet by grouping 'dimension'

        :param int start: The start (inclusive) of the group
        :param int end: The end (exclusive) of the grou
        :param str dimension: The dimension to group, can be one of
            ``ROWS`` or ``COLUMNS``.
        :type diension: :class:`~gspread.utils.Dimension`
        """
        body = {
            "requests": [
                {
                    "addDimensionGroup": {
                        "range": {
                            "sheetId": self.id,
                            "dimension": dimension,
                            "startIndex": start,
                            "endIndex": end,
                        },
                    }
                }
            ]
        }

        return self.client.batch_update(self.spreadsheet_id, body)

    def add_dimension_group_columns(self, start: int, end: int) -> JSONResponse:
        """
        Group columns in order to hide them in the UI.

        .. note::

            API behavior with nested groups and non-matching ``[start:end)``
            range can be found here: `Add Dimension Group Request`_

            .. _Add Dimension Group Request: https://developers.google.com/sheets/api/reference/rest/v4/spreadsheets/request#AddDimensionGroupRequest

        :param int start: The start (inclusive) of the group
        :param int end: The end (exclusive) of the group
        """
        return self._add_dimension_group(start, end, Dimension.cols)

    def add_dimension_group_rows(self, start: int, end: int) -> JSONResponse:
        """
        Group rows in order to hide them in the UI.

        .. note::

            API behavior with nested groups and non-matching ``[start:end)``
            range can be found here `Add Dimension Group Request`_

        :param int start: The start (inclusive) of the group
        :param int end: The end (exclusive) of the group
        """
        return self._add_dimension_group(start, end, Dimension.rows)

    def _delete_dimension_group(
        self, start: int, end: int, dimension: Dimension
    ) -> JSONResponse:
        """delete a dimension group in this sheet"""
        body = {
            "requests": [
                {
                    "deleteDimensionGroup": {
                        "range": {
                            "sheetId": self.id,
                            "dimension": dimension,
                            "startIndex": start,
                            "endIndex": end,
                        }
                    }
                }
            ]
        }

        return self.client.batch_update(self.spreadsheet_id, body)

    def delete_dimension_group_columns(self, start: int, end: int) -> JSONResponse:
        """
        Remove the grouping of a set of columns.

        .. note::

            API behavior with nested groups and non-matching ``[start:end)``
            range can be found here `Delete Dimension Group Request`_

            .. _Delete Dimension Group Request: https://developers.google.com/sheets/api/reference/rest/v4/spreadsheets/request#DeleteDimensionGroupRequest

        :param int start: The start (inclusive) of the group
        :param int end: The end (exclusive) of the group
        """
        return self._delete_dimension_group(start, end, Dimension.cols)

    def delete_dimension_group_rows(self, start: int, end: int) -> JSONResponse:
        """
        Remove the grouping of a set of rows.

        .. note::
            API behavior with nested groups and non-matching ``[start:end)``
            range can be found here `Delete Dimension Group Request`_

        :param int start: The start (inclusive) of the group
        :param int end: The end (exclusive) of the group
        """
        return self._delete_dimension_group(start, end, Dimension.rows)

    def list_dimension_group_columns(self) -> List[JSONResponse]:
        """
        List all the grouped columns in this worksheet.

        :returns: list of the grouped columns
        :rtype: list
        """
        return self._get_sheet_property("columnGroups", [])

    def list_dimension_group_rows(self) -> List[JSONResponse]:
        """
        List all the grouped rows in this worksheet.

        :returns: list of the grouped rows
        :rtype: list
        """
        return self._get_sheet_property("rowGroups", [])

    def _hide_dimension(
        self, start: int, end: int, dimension: Dimension
    ) -> JSONResponse:
        """
        Update this sheet by hiding the given 'dimension'

        Index starts from 0.

        :param int start: The (inclusive) start of the dimension to hide
        :param int end: The (exclusive) end of the dimension to hide
        :param str dimension: The dimension to hide, can be one of
            ``ROWS`` or ``COLUMNS``.
        :type diension: :class:`~gspread.utils.Dimension`
        """
        body = {
            "requests": [
                {
                    "updateDimensionProperties": {
                        "range": {
                            "sheetId": self.id,
                            "dimension": dimension,
                            "startIndex": start,
                            "endIndex": end,
                        },
                        "properties": {
                            "hiddenByUser": True,
                        },
                        "fields": "hiddenByUser",
                    }
                }
            ]
        }

        return self.client.batch_update(self.spreadsheet_id, body)

    def hide_columns(self, start: int, end: int) -> JSONResponse:
        """
        Explicitly hide the given column index range.

        Index starts from 0.

        :param int start: The (inclusive) starting column to hide
        :param int end: The (exclusive) end column to hide
        """
        return self._hide_dimension(start, end, Dimension.cols)

    def hide_rows(self, start: int, end: int) -> JSONResponse:
        """
        Explicitly hide the given row index range.

        Index starts from 0.

        :param int start: The (inclusive) starting row to hide
        :param int end: The (exclusive) end row to hide
        """
        return self._hide_dimension(start, end, Dimension.rows)

    def _unhide_dimension(
        self, start: int, end: int, dimension: Dimension
    ) -> JSONResponse:
        """
        Update this sheet by unhiding the given 'dimension'

        Index starts from 0.

        :param int start: The (inclusive) start of the dimension to unhide
        :param int end: The (inclusive) end of the dimension to unhide
        :param str dimension: The dimension to hide, can be one of
            ``ROWS`` or ``COLUMNS``.
        :type dimension: :class:`~gspread.utils.Dimension`
        """
        body = {
            "requests": [
                {
                    "updateDimensionProperties": {
                        "range": {
                            "sheetId": self.id,
                            "dimension": dimension,
                            "startIndex": start,
                            "endIndex": end,
                        },
                        "properties": {
                            "hiddenByUser": False,
                        },
                        "fields": "hiddenByUser",
                    }
                }
            ]
        }

        return self.client.batch_update(self.spreadsheet_id, body)

    def unhide_columns(self, start: int, end: int) -> JSONResponse:
        """
        Explicitly unhide the given column index range.

        Index start from 0.

        :param int start: The (inclusive) starting column to hide
        :param int end: The (exclusive) end column to hide
        """
        return self._unhide_dimension(start, end, Dimension.cols)

    def unhide_rows(self, start: int, end: int) -> JSONResponse:
        """
        Explicitly unhide the given row index range.

        Index start from 0.

        :param int start: The (inclusive) starting row to hide
        :param int end: The (exclusive) end row to hide
        """
        return self._unhide_dimension(start, end, Dimension.rows)

    def _set_hidden_flag(self, hidden: bool) -> JSONResponse:
        """Send the appropriate request to hide/show the current worksheet"""

        body = {
            "requests": [
                {
                    "updateSheetProperties": {
                        "properties": {
                            "sheetId": self.id,
                            "hidden": hidden,
                        },
                        "fields": "hidden",
                    }
                }
            ]
        }

        res = self.client.batch_update(self.spreadsheet_id, body)
        self._properties["hidden"] = hidden
        return res

    def hide(self) -> JSONResponse:
        """Hides the current worksheet from the UI."""
        return self._set_hidden_flag(True)

    def show(self) -> JSONResponse:
        """Show the current worksheet in the UI."""
        return self._set_hidden_flag(False)

    def _set_gridlines_hidden_flag(self, hidden: bool) -> JSONResponse:
        """Hide/show gridlines on the current worksheet"""

        body = {
            "requests": [
                {
                    "updateSheetProperties": {
                        "properties": {
                            "sheetId": self.id,
                            "gridProperties": {
                                "hideGridlines": hidden,
                            },
                        },
                        "fields": "gridProperties.hideGridlines",
                    }
                }
            ]
        }

        res = self.client.batch_update(self.spreadsheet_id, body)
        self._properties["gridProperties"]["hideGridlines"] = hidden
        return res

    def hide_gridlines(self) -> JSONResponse:
        """Hide gridlines on the current worksheet"""
        return self._set_gridlines_hidden_flag(True)

    def show_gridlines(self) -> JSONResponse:
        """Show gridlines on the current worksheet"""
        return self._set_gridlines_hidden_flag(False)

    def copy_range(
        self,
        source: str,
        dest: str,
        paste_type: PasteType = PasteType.normal,
        paste_orientation: PasteOrientation = PasteOrientation.normal,
    ) -> JSONResponse:
        """Copies a range of data from source to dest

        .. note::

           ``paste_type`` values are explained here: `Paste Types`_

           .. _Paste Types: https://developers.google.com/sheets/api/reference/rest/v4/spreadsheets/request#pastetype

        :param str source: The A1 notation of the source range to copy
        :param str dest: The A1 notation of the destination where to paste the data
            Can be the A1 notation of the top left corner where the range must be paste
            ex: G16, or a complete range notation ex: G16:I20.
            The dimensions of the destination range is not checked and has no effect,
            if the destination range does not match the source range dimension, the entire
            source range is copies anyway.
        :param paste_type: the paste type to apply. Many paste type are available from
            the Sheet API, see above note for detailed values for all values and their effects.
            Defaults to ``PasteType.normal``
        :type paste_type: :class:`~gspread.utils.PasteType`
        :param paste_orientation: The paste orient to apply.
            Possible values are: ``normal`` to keep the same orientation, ``transpose`` where all rows become columns and vice versa.
        :type paste_orientation: :class:`~gspread.utils.PasteOrientation`
        """
        body = {
            "requests": [
                {
                    "copyPaste": {
                        "source": a1_range_to_grid_range(source, self.id),
                        "destination": a1_range_to_grid_range(dest, self.id),
                        "pasteType": paste_type,
                        "pasteOrientation": paste_orientation,
                    }
                }
            ]
        }

        return self.client.batch_update(self.spreadsheet_id, body)

    def cut_range(
        self,
        source: str,
        dest: str,
        paste_type: PasteType = PasteType.normal,
    ) -> JSONResponse:
        """Moves a range of data form source to dest

        .. note::

           ``paste_type`` values are explained here: `Paste Types`_

           .. _Paste Types: https://developers.google.com/sheets/api/reference/rest/v4/spreadsheets/request#pastetype

        :param str source: The A1 notation of the source range to move
        :param str dest: The A1 notation of the destination where to paste the data
            **it must be a single cell** in the A1 notation. ex: G16
        :param paste_type: the paste type to apply. Many paste type are available from
            the Sheet API, see above note for detailed values for all values and their effects.
            Defaults to ``PasteType.normal``
        :type paste_type: :class:`~gspread.utils.PasteType`
        """

        # in the cut/paste request, the destination object
        # is a `gridCoordinate` and not a `gridRang`
        # it has different object keys
        grid_dest = a1_range_to_grid_range(dest, self.id)

        body = {
            "requests": [
                {
                    "cutPaste": {
                        "source": a1_range_to_grid_range(source, self.id),
                        "destination": {
                            "sheetId": grid_dest["sheetId"],
                            "rowIndex": grid_dest["startRowIndex"],
                            "columnIndex": grid_dest["startColumnIndex"],
                        },
                        "pasteType": paste_type,
                    }
                }
            ]
        }

        return self.client.batch_update(self.spreadsheet_id, body)<|MERGE_RESOLUTION|>--- conflicted
+++ resolved
@@ -390,181 +390,12 @@
             for j, value in enumerate(row)
         ]
 
-<<<<<<< HEAD
     def get_values(self, *args, **kwargs) -> List[List[T]]:
         """Alias for :meth:`~gspread.worksheet.Worksheet.get`...
 
         with ``return_type`` set to ``List[List[Any]]``
         and ``pad_values`` set to ``True``
         (legacy method)
-=======
-    def get_values(
-        self,
-        range_name: Optional[str] = None,
-        combine_merged_cells: bool = False,
-        major_dimension: Optional[Dimension] = None,
-        value_render_option: Optional[ValueRenderOption] = None,
-        date_time_render_option: Optional[DateTimeOption] = None,
-        maintain_size: bool = False,
-    ) -> List[List[Any]]:
-        """Returns a list of lists containing all values from specified range.
-
-        By default values are returned as strings. See ``value_render_option``
-        to change the default format.
-
-        :param str range_name: (optional) Cell range in the A1 notation or
-            a named range. If not specified the method returns values from all
-            non empty cells.
-
-        :param str major_dimension: (optional) The major dimension of the
-            values. `Dimension.rows` ("ROWS") or `Dimension.cols` ("COLUMNS").
-            Defaults to Dimension.rows
-        :type major_dimension: :class:`~gspread.utils.Dimension`
-
-        :param bool combine_merged_cells: (optional) If True, then all cells that
-            are part of a merged cell will have the same value as the top-left
-            cell of the merged cell. Defaults to False.
-
-            .. warning::
-
-                Setting this to True will cause an additional API request to be
-                made to retrieve the values of all merged cells.
-
-
-        :param str value_render_option: (optional) Determines how values should
-            be rendered in the output. See `ValueRenderOption`_ in
-            the Sheets API.
-
-            Possible values are:
-
-            ``ValueRenderOption.formatted``
-                (default) Values will be calculated and formatted according
-                to the cell's formatting. Formatting is based on the
-                spreadsheet's locale, not the requesting user's locale.
-
-            ``ValueRenderOption.unformatted``
-                Values will be calculated, but not formatted in the reply.
-                For example, if A1 is 1.23 and A2 is =A1 and formatted as
-                currency, then A2 would return the number 1.23.
-
-            ``ValueRenderOption.formula``
-                Values will not be calculated. The reply will include
-                the formulas. For example, if A1 is 1.23 and A2 is =A1 and
-                formatted as currency, then A2 would return "=A1".
-
-            .. _ValueRenderOption: https://developers.google.com/sheets/api/reference/rest/v4/ValueRenderOption
-        :type value_render_option: :class:`~gspread.utils.ValueRenderOption`
-
-
-        :param str date_time_render_option: (optional) How dates, times, and
-            durations should be represented in the output.
-
-            Possible values are:
-
-            ``DateTimeOption.serial_number``
-                (default) Instructs date, time, datetime, and duration fields
-                to be output as doubles in "serial number" format,
-                as popularized by Lotus 1-2-3.
-
-            ``DateTimeOption.formatted_string``
-                Instructs date, time, datetime, and duration fields to be output
-                as strings in their given number format
-                (which depends on the spreadsheet locale).
-
-            .. note::
-
-                This is ignored if ``value_render_option`` is ``ValueRenderOption.formatted``.
-
-            The default ``date_time_render_option`` is ``DateTimeOption.serial_number``.
-        :type date_time_render_option: :class:`~gspread.utils.DateTimeOption`
-
-        .. note::
-
-            Empty trailing rows and columns will not be included.
-
-        :param bool maintain_size: (optional) Returns a matrix of values matching the size of the requested range.
-
-            .. warning::
-
-                This can only work if the requested range is a complete bounded A1 notation.
-                Example: ``A1:D4``: OK, ``C3:F``: Not OK, we don't know the end size of the requested range.
-
-                This does not work with ``named_range`` either.
-
-            Examples::
-
-                # Works
-                >>> worksheet.get("A1:B2", maintain_size=True)
-                [['A1', 'B1'], ['A2', '']]
-
-                # Does NOT maintain the requested size
-                >>> worksheet.get("A1:B", maintain_size=True)
-                [['A1', 'B1'], ['A2'], [], ['A4', 'B4'], ['A5']]
-
-        Examples::
-
-            # Return all values from the sheet
-            worksheet.get_values()
-
-            # Return all values from columns "A" and "B"
-            worksheet.get_values('A:B')
-
-            # Return values from range "A2:C10"
-            worksheet.get_values('A2:C10')
-
-            # Return values from named range "my_range"
-            worksheet.get_values('my_range')
-
-            # Return unformatted values (e.g. numbers as numbers)
-            worksheet.get_values('A2:B4', value_render_option=ValueRenderOption.unformatted)
-
-            # Return cell values without calculating formulas
-            worksheet.get_values('A2:B4', value_render_option=ValueRenderOption.formula)
-        """
-        try:
-            vals = fill_gaps(
-                self.get(
-                    range_name=range_name,
-                    major_dimension=major_dimension,
-                    value_render_option=value_render_option,
-                    date_time_render_option=date_time_render_option,
-                    maintain_size=maintain_size,
-                )
-            )
-            if combine_merged_cells is True:
-                spreadsheet_meta = self.client.fetch_sheet_metadata(self.spreadsheet_id)
-                worksheet_meta = finditem(
-                    lambda x: x["properties"]["title"] == self.title,
-                    spreadsheet_meta["sheets"],
-                )
-                return combined_merge_values(worksheet_meta, vals)
-            return vals
-        except KeyError:
-            return [[]]
-
-    def get_all_values(
-        self,
-        major_dimension: Optional[Dimension] = None,
-        value_render_option: Optional[ValueRenderOption] = None,
-        date_time_render_option: Optional[DateTimeOption] = None,
-    ) -> List[List[Any]]:
-        """Returns a list of lists containing all cells' values as strings.
-
-        This is an alias to :meth:`~gspread.worksheet.Worksheet.get_values`
-
-        .. note::
-
-            This is a legacy method.
-            Use :meth:`~gspread.worksheet.Worksheet.get_values` instead.
-
-        Examples::
-
-            # Return all values from the sheet
-            worksheet.get_all_values()
-
-            # Is equivalent to
-            worksheet.get_values()
->>>>>>> 25499bfd
         """
         return self.get(
             *args, pad_values=True, return_type=GridRangeType.ListOfLists, **kwargs
@@ -707,8 +538,10 @@
                 "last_index must be an integer less than or equal to the number of rows in the worksheet"
             )
 
-        keys = self.get_values(
-            "{head}:{head}".format(head=head), value_render_option=value_render_option
+        keys = self.get(
+            "{head}:{head}".format(head=head), value_render_option=value_render_option,
+            return_type=GridRangeType.ListOfLists,
+            pad_values=True,
         )[0]
 
         if expected_headers is None:
@@ -733,11 +566,13 @@
                 )
             )
 
-        values = self.get_values(
+        values = self.get(
             "{first_index}:{last_index}".format(
                 first_index=first_index, last_index=last_index
             ),
             value_render_option=value_render_option,
+            return_type=GridRangeType.ListOfLists,
+            pad_values=True,
         )
 
         values_len = len(values[0])
@@ -991,20 +826,17 @@
         major_dimension: Optional[Dimension] = None,
         value_render_option: Optional[ValueRenderOption] = None,
         date_time_render_option: Optional[DateTimeOption] = None,
-<<<<<<< HEAD
         combine_merged_cells: bool = False,
+        maintain_size: bool = False,
         pad_values: bool = False,
         return_type: GridRangeType = GridRangeType.ValueRange,
     ) -> Union[ValueRange, List[List[Any]]]:
-        """Returns a ValueRange (list of lists) containing all values from a specified range or cell
+        """Reads values of a single range or a cell of a sheet.
+
+        Returns a ValueRange (list of lists) containing all values from a specified range or cell
 
         By default values are returned as strings. See ``value_render_option``
         to change the default format.
-=======
-        maintain_size: bool = False,
-    ) -> ValueRange:
-        """Reads values of a single range or a cell of a sheet.
->>>>>>> 25499bfd
 
         :param str range_name: (optional) Cell range in the A1 notation or
             a named range. If not specified the method returns values from all non empty cells.
@@ -1070,8 +902,15 @@
                 Setting this to True will cause an additional API request to be
                 made to retrieve the values of all merged cells.
 
+        :param bool maintain_size: (optional) If True, then the returned values
+            will have the same size as the requested range_name. Defaults to False.
+
         :param bool pad_values: (optional) If True, then empty cells will be
             filled with empty strings. Defaults to False.
+
+            .. warning::
+
+                    The returned array will not be rectangular unless this is set to True. If this is a problem, see also `maintain_size`.
 
         :param GridRangeType return_type: (optional) The type of object to return.
             Defaults to :class:`gspread.utils.GridRangeType.ValueRange`.
@@ -1116,14 +955,13 @@
             self.spreadsheet_id, range_name, params=params
         )
 
-<<<<<<< HEAD
-        vals = response.get("values", [[]])
+        values = response.get("values", [[]])
 
         if pad_values is True:
             try:
-                vals = fill_gaps(vals)
+                values = fill_gaps(values)
             except KeyError:
-                vals = [[]]
+                values = [[]]
 
         if combine_merged_cells is True:
             spreadsheet_meta = self.client.fetch_sheet_metadata(self.spreadsheet_id)
@@ -1131,16 +969,7 @@
                 lambda x: x["properties"]["title"] == self.title,
                 spreadsheet_meta["sheets"],
             )
-            vals = combined_merge_values(worksheet_meta, vals)
-
-        if return_type is GridRangeType.ValueRange:
-            response["values"] = vals
-            return ValueRange.from_json(response)
-        if return_type is GridRangeType.ListOfLists:
-            return vals
-        raise ValueError("return_type must be either ValueRange or ListOfLists")
-=======
-        values = response.get("values", [])
+            values = combined_merge_values(worksheet_meta, values)
 
         # range_name must be a full grid range so that we can guarantee
         #  startRowIndex and endRowIndex properties
@@ -1151,10 +980,12 @@
             cols = grid_range["endColumnIndex"] - grid_range["startColumnIndex"]
             values = fill_gaps(values, rows=rows, cols=cols)
 
-        response["values"] = values
-
-        return ValueRange.from_json(response)
->>>>>>> 25499bfd
+        if return_type is GridRangeType.ValueRange:
+            response["values"] = values
+            return ValueRange.from_json(response)
+        if return_type is GridRangeType.ListOfLists:
+            return values
+        raise ValueError("return_type must be either ValueRange or ListOfLists")
 
     def batch_get(
         self,
