--- conflicted
+++ resolved
@@ -19,23 +19,13 @@
 from .ns import _ns
 from .httpsession import HTTPSession, HTTPError
 from .models import Spreadsheet
-<<<<<<< HEAD
-from .urls import construct_url, DRIVE_FILES_API_V2_URL
+from .urls import (
+    construct_url,
+    DRIVE_FILES_API_V2_URL,
+    DRIVE_FILES_UPLOAD_API_V2_URL
+)
 from .utils import finditem, extract_id_from_url
 from .exceptions import (SpreadsheetNotFound, UpdateCellError, RequestError)
-=======
-from .urls import construct_url
-from .utils import finditem
-from .exceptions import (AuthenticationError, SpreadsheetNotFound,
-                         NoValidUrlKeyFound, UpdateCellError,
-                         RequestError, SpreadsheetNotCreated)
-
-AUTH_SERVER = 'https://www.google.com'
-SPREADSHEETS_SERVER = 'spreadsheets.google.com'
-
-_url_key_re_v1 = re.compile(r'key=([^&#]+)')
-_url_key_re_v2 = re.compile(r'spreadsheets/d/([^&#]+)/edit')
->>>>>>> 6512fe95
 
 
 class Client(object):
@@ -70,31 +60,6 @@
             self.auth.refresh(http)
 
         self.session.add_header('Authorization', "Bearer " + self.auth.access_token)
-
-    def create(self, title):
-        """Creates a spreadsheet, returning a :class:`~gspread.Spreadsheet` instance.
-
-        :param title: A title for the spreadsheet.
-
-        :raises: gspread.SpreadsheetNotCreated: if the spreadsheet couldn't
-                                                be created.
-
-        >>> c = gspread.Client(auth=('user@example.com', 'qwertpassword'))
-        >>> c.login()
-        >>> c.create('My fancy spreadsheet')
-
-        """
-
-        response = self.session.post('https://www.googleapis.com/drive/v2/files',
-                          params=dict(uploadType='multipart',convert=True),
-                          json=dict(title=title, mimeType='application/vnd.google-apps.spreadsheet'))
-
-        key = response.json()['id']
-
-        try:
-            return self.open_by_key(key)
-        except SpreadsheetNotFound as exception:
-            raise SpreadsheetNotCreated()
 
     def open(self, title):
         """Opens a spreadsheet.
@@ -214,38 +179,30 @@
         r = self.session.get(url)
         return ElementTree.fromstring(r.content)
 
-    def del_spreadsheet(self, spreadsheet):
+    def del_spreadsheet(self, file_id):
         """Deletes a spreadsheet.
 
-        :param spreadsheet: The spreadsheet to be deleted.
-        :return: True if the spreadsheet was deleted.
-        """
-        return self.session.delete('https://www.googleapis.com/drive/v2/files/' + spreadsheet.id).status_code < 300
+        :param file_id: a spreadsheet ID (aka file ID.)
+        """
+        url = '{0}/{1}'.format(
+            DRIVE_FILES_API_V2_URL,
+            file_id
+        )
+
+        try:
+            self.session.delete(url)
+        except HTTPError as ex:
+            raise RequestError(ex.message)
 
     def del_worksheet(self, worksheet):
         url = construct_url(
-            'worksheet', worksheet, 'private', 'full', worksheet_version=worksheet.version)
+            'worksheet',
+            worksheet,
+            'private',
+            'full',
+            worksheet_version=worksheet.version
+        )
         self.session.delete(url)
-
-    def share_spreadsheet(self, spreadsheet, target, target_id=None, role='reader', type='user', notify=True,
-                          email_message=None):
-        """Shares the current spreadsheet to a user, domain, group, or anyone.
-
-        :param target: An email or domain (Ignored if targetId is specified).
-        :param target_id: A user's ID; overrides target.
-        :param role: The shared user's role ('reader', 'writer', 'owner').
-        :param type: The target's type ('user', 'domain', 'group', 'anyone'; Ignored if targetId is specified)
-        :param notify: Whether to send an email to the target user/domain.
-        :param email_message: The email to be sent if notify=True
-
-        :return: True if sharing was successful
-        """
-        if target_id is not None:
-            target = None
-
-        return self.session.post('https://www.googleapis.com/drive/v2/files/%s/permissions' % spreadsheet.id,
-                          params=dict(sendNotificationEmails = notify, emailMessage=email_message),
-                          json=dict(role=role, type=type, value=target, id=target_id)).status_code < 300
 
     def get_cells_cell_id_feed(self, worksheet, cell_id,
                                visibility='private', projection='full'):
@@ -261,7 +218,7 @@
         data = self._ensure_xml_header(data)
 
         try:
-            r = self.session.put(url, data=data, headers=headers)
+            r = self.session.put(url, data, headers=headers)
         except HTTPError as ex:
             if getattr(ex, 'code', None) == 403:
                 raise UpdateCellError(ex.message)
@@ -275,7 +232,7 @@
         data = self._ensure_xml_header(data)
 
         try:
-            r = self.session.post(url, data=data, headers=headers)
+            r = self.session.post(url, data, headers=headers)
         except HTTPError as ex:
             raise RequestError(ex.message)
 
@@ -286,7 +243,7 @@
                    'If-Match': '*'}
         data = self._ensure_xml_header(data)
         url = construct_url('cells_batch', worksheet)
-        r = self.session.post(url, data=data, headers=headers)
+        r = self.session.post(url, data, headers=headers)
 
         return ElementTree.fromstring(r.content)
 
@@ -327,6 +284,27 @@
         spreadsheet_id = r.json()['id']
         return self.open_by_key(spreadsheet_id)
 
+    def import_csv(self, file_id, data):
+        """Imports data into the first page of the spreadsheet.
+
+        :param data: A CSV string of data.
+        """
+        headers = {'Content-Type': 'text/csv'}
+        url = '{0}/{1}'.format(DRIVE_FILES_UPLOAD_API_V2_URL, file_id)
+
+        try:
+            self.session.put(
+                url,
+                data=data,
+                params={
+                    'uploadType': 'media',
+                    'convert': True
+                },
+                headers=headers
+            )
+        except HTTPError as ex:
+            raise RequestError(ex.message)
+
     def list_permissions(self, file_id):
         """Retrieve a list of permissions for a file.
 
@@ -345,6 +323,8 @@
         value,
         perm_type,
         role,
+        notify=True,
+        email_message=None
     ):
         """Creates a new permission for a file.
 
@@ -357,6 +337,9 @@
         :param role: the primary role for this user.
                Allowed values are: ``owner``, ``writer``, ``reader``
 
+        :param notify: Whether to send an email to the target user/domain.
+        :param email_message: an email message to be sent if notify=True.
+
         Examples::
             # Give write permissions to otto@example.com
 
@@ -379,7 +362,6 @@
         """
 
         url = '{0}/{1}/permissions'.format(DRIVE_FILES_API_V2_URL, file_id)
-        headers = {'Content-Type': 'application/json'}
 
         data = {
             'value': value,
@@ -387,8 +369,13 @@
             'role': role,
         }
 
-        try:
-            self.session.post(url, json.dumps(data), headers=headers)
+        params = {
+            'sendNotificationEmails': notify,
+            'emailMessage': email_message
+        }
+
+        try:
+            self.session.post(url, json.dumps(data), params=params)
         except HTTPError as ex:
             raise RequestError(ex.message)
 
