"""
gspread.utils
~~~~~~~~~~~~~

This module contains utility functions.

"""

import os
import re
<<<<<<< HEAD
from collections import defaultdict
=======
import warnings
from collections import defaultdict, namedtuple
>>>>>>> 933fc1b8
from collections.abc import Sequence
from functools import wraps
from itertools import chain
from typing import (
    TYPE_CHECKING,
    Any,
    AnyStr,
    Callable,
    Dict,
    Iterable,
    List,
    Mapping,
    Optional,
    Tuple,
    TypeVar,
    Union,
)
from urllib.parse import quote as uquote

from google.auth.credentials import Credentials as Credentials
from google.oauth2.credentials import Credentials as UserCredentials
from google.oauth2.service_account import Credentials as ServiceAccountCredentials
from strenum import StrEnum

from .exceptions import IncorrectCellLabel, InvalidInputValue, NoValidUrlKeyFound

if TYPE_CHECKING:
    from .cell import Cell


MAGIC_NUMBER = 64
CELL_ADDR_RE = re.compile(r"([A-Za-z]+)([1-9]\d*)")
A1_ADDR_ROW_COL_RE = re.compile(r"([A-Za-z]+)?([1-9]\d*)?$")
A1_ADDR_FULL_RE = re.compile(r"[A-Za-z]+\d+:[A-Za-z]+\d+")  # e.g. A1:B2 not A1:B

URL_KEY_V1_RE = re.compile(r"key=([^&#]+)")
URL_KEY_V2_RE = re.compile(r"/spreadsheets/d/([a-zA-Z0-9-_]+)")


class Dimension(StrEnum):
    rows = "ROWS"
    cols = "COLUMNS"


class ValueRenderOption(StrEnum):
    formatted = "FORMATTED_VALUE"
    unformatted = "UNFORMATTED_VALUE"
    formula = "FORMULA"


class ValueInputOption(StrEnum):
    raw = "RAW"
    user_entered = "USER_ENTERED"


class InsertDataOption(StrEnum):
    overwrite = "OVERWRITE"
    insert_rows = "INSERT_ROWS"


class DateTimeOption(StrEnum):
    serial_number = "SERIAL_NUMBER"
    formatted_string = "FORMATTED_STRING"

SILENCE_WARNINGS_ENV_KEY = "GSPREAD_SILENCE_WARNINGS"


class MimeType(StrEnum):
    google_sheets = "application/vnd.google-apps.spreadsheet"
    pdf = "application/pdf"
    excel = "application/vnd.openxmlformats-officedocument.spreadsheetml.sheet"
    csv = "text/csv"
    open_office_sheet = "application/vnd.oasis.opendocument.spreadsheet"
    tsv = "text/tab-separated-values"
    zip = "application/zip"


class ExportFormat(StrEnum):
    PDF = MimeType.pdf
    EXCEL = MimeType.excel
    CSV = MimeType.csv
    OPEN_OFFICE_SHEET = MimeType.open_office_sheet
    TSV = MimeType.tsv
    ZIPPED_HTML = MimeType.zip


class PasteType(StrEnum):
    normal = "PASTE_NORMAL"
    values = "PASTE_VALUES"
    format = "PASTE_FORMAT"
    no_borders = "PASTE_NO_BORDERS"
    formula = "PASTE_NO_BORDERS"
    data_validation = "PASTE_DATA_VALIDATION"
    conditional_formating = "PASTE_CONDITIONAL_FORMATTING"


class PasteOrientation(StrEnum):
    normal = "NORMAL"
    transpose = "TRANSPOSE"


def convert_credentials(credentials: Credentials) -> Credentials:
    module = credentials.__module__
    cls = credentials.__class__.__name__
    if "oauth2client" in module and cls == "ServiceAccountCredentials":
        return _convert_service_account(credentials)
    elif "oauth2client" in module and cls in (
        "OAuth2Credentials",
        "AccessTokenCredentials",
        "GoogleCredentials",
    ):
        return _convert_oauth(credentials)
    elif isinstance(credentials, Credentials):
        return credentials

    raise TypeError(
        "Credentials need to be from either oauth2client or from google-auth."
    )


def _convert_oauth(credentials: Any) -> Credentials:
    return UserCredentials(
        credentials.access_token,
        credentials.refresh_token,
        credentials.id_token,
        credentials.token_uri,
        credentials.client_id,
        credentials.client_secret,
        credentials.scopes,
    )


def _convert_service_account(credentials: Any) -> Credentials:
    data = credentials.serialization_data
    data["token_uri"] = credentials.token_uri
    scopes = credentials._scopes.split() or [
        "https://www.googleapis.com/auth/drive",
        "https://spreadsheets.google.com/feeds",
    ]

    return ServiceAccountCredentials.from_service_account_info(data, scopes=scopes)


T = TypeVar("T")


def finditem(func: Callable[[T], bool], seq: Iterable[T]) -> T:
    """Finds and returns first item in iterable for which func(item) is True."""
    return next(item for item in seq if func(item))


def numericise(
    value: Optional[AnyStr],
    empty2zero: bool = False,
    default_blank: Optional[AnyStr] = "",
    allow_underscores_in_numeric_literals: bool = False,
) -> Optional[Union[int, float, AnyStr]]:
    """Returns a value that depends on the input:

        - Float if input is a string that can be converted to Float
        - Integer if input is a string that can be converted to integer
        - Zero if the input is a string that is empty and empty2zero flag is set
        - The unmodified input value, otherwise.

    Examples::

        >>> numericise("faa")
        'faa'

    >>> numericise("3")
    3

    >>> numericise("3_2", allow_underscores_in_numeric_literals=False)
    '3_2'

    >>> numericise("3_2", allow_underscores_in_numeric_literals=True)
    32

    >>> numericise("3.1")
    3.1

    >>> numericise("2,000.1")
    2000.1

    >>> numericise("", empty2zero=True)
    0

    >>> numericise("", empty2zero=False)
    ''

    >>> numericise("", default_blank=None)
    >>>

    >>> numericise("", default_blank="foo")
    'foo'

    >>> numericise("")
    ''

    >>> numericise(None)
    >>>
    """
    numericised: Optional[Union[int, float, AnyStr]] = value
    if isinstance(value, str):
        if "_" in value:
            if not allow_underscores_in_numeric_literals:
                return value
            value = value.replace("_", "")

        # replace comma separating thousands to match python format
        cleaned_value = value.replace(",", "")
        try:
            numericised = int(cleaned_value)
        except ValueError:
            try:
                numericised = float(cleaned_value)
            except ValueError:
                if value == "":
                    if empty2zero:
                        numericised = 0
                    else:
                        numericised = default_blank

    return numericised


def numericise_all(
    values: List[Optional[AnyStr]],
    empty2zero: bool = False,
    default_blank: Optional[AnyStr] = "",
    allow_underscores_in_numeric_literals: bool = False,
    ignore: List[int] = [],
) -> List[Optional[Union[int, float, AnyStr]]]:
    """Returns a list of numericised values from strings except those from the
    row specified as ignore.

    :param list values: Input row
    :param bool empty2zero: (optional) Whether or not to return empty cells
        as 0 (zero). Defaults to ``False``.
    :param str default_blank: Which value to use for blank cells,
        defaults to empty string.
    :param bool allow_underscores_in_numeric_literals: Whether or not to allow
        visual underscores in numeric literals
    :param list ignore: List of ints of indices of the row (index 1) to ignore
        numericising.
    """
    # in case someone explicitly passes `None` as ignored list
    ignore = ignore or []

    numericised_list = [
        values[index]
        if index + 1 in ignore
        else numericise(
            values[index],
            empty2zero=empty2zero,
            default_blank=default_blank,
            allow_underscores_in_numeric_literals=allow_underscores_in_numeric_literals,
        )
        for index in range(len(values))
    ]

    return numericised_list


def rowcol_to_a1(row: int, col: int) -> str:
    """Translates a row and column cell address to A1 notation.

    :param row: The row of the cell to be converted.
        Rows start at index 1.
    :type row: int, str

    :param col: The column of the cell to be converted.
        Columns start at index 1.
    :type row: int, str

    :returns: a string containing the cell's coordinates in A1 notation.

    Example:

    >>> rowcol_to_a1(1, 1)
    A1

    """
    if row < 1 or col < 1:
        raise IncorrectCellLabel("({}, {})".format(row, col))

    div = col
    column_label = ""

    while div:
        (div, mod) = divmod(div, 26)
        if mod == 0:
            mod = 26
            div -= 1
        column_label = chr(mod + MAGIC_NUMBER) + column_label

    label = "{}{}".format(column_label, row)

    return label


def a1_to_rowcol(label: str) -> Tuple[int, int]:
    """Translates a cell's address in A1 notation to a tuple of integers.

    :param str label: A cell label in A1 notation, e.g. 'B1'.
        Letter case is ignored.
    :returns: a tuple containing `row` and `column` numbers. Both indexed
              from 1 (one).
    :rtype: tuple

    Example:

    >>> a1_to_rowcol('A1')
    (1, 1)

    """
    m = CELL_ADDR_RE.match(label)
    if m:
        column_label = m.group(1).upper()
        row = int(m.group(2))

        col = 0
        for i, c in enumerate(reversed(column_label)):
            col += (ord(c) - MAGIC_NUMBER) * (26**i)
    else:
        raise IncorrectCellLabel(label)

    return (row, col)


IntOrInf = Union[int, float]


def _a1_to_rowcol_unbounded(label: str) -> Tuple[IntOrInf, IntOrInf]:
    """Translates a cell's address in A1 notation to a tuple of integers.

    Same as `a1_to_rowcol()` but allows for missing row or column part
    (e.g. "A" for the first column)

    :returns: a tuple containing `row` and `column` numbers. Both indexed
        from 1 (one).
    :rtype: tuple

    Example:

    >>> _a1_to_rowcol_unbounded('A1')
    (1, 1)

    >>> _a1_to_rowcol_unbounded('A')
    (inf, 1)

    >>> _a1_to_rowcol_unbounded('1')
    (1, inf)

    >>> _a1_to_rowcol_unbounded('ABC123')
    (123, 731)

    >>> _a1_to_rowcol_unbounded('ABC')
    (inf, 731)

    >>> _a1_to_rowcol_unbounded('123')
    (123, inf)

    >>> _a1_to_rowcol_unbounded('1A')
    Traceback (most recent call last):
        ...
    gspread.exceptions.IncorrectCellLabel: 1A

    >>> _a1_to_rowcol_unbounded('')
    (inf, inf)

    """
    m = A1_ADDR_ROW_COL_RE.match(label)
    if m:
        column_label, row = m.groups()

        col: IntOrInf
        if column_label:
            col = 0
            for i, c in enumerate(reversed(column_label.upper())):
                col += (ord(c) - MAGIC_NUMBER) * (26**i)
        else:
            col = float("inf")

        if row:
            row = int(row)
        else:
            row = float("inf")
    else:
        raise IncorrectCellLabel(label)

    return (row, col)


def a1_range_to_grid_range(name: str, sheet_id: Optional[int] = None) -> Dict[str, int]:
    """Converts a range defined in A1 notation to a dict representing
    a `GridRange`_.

    All indexes are zero-based. Indexes are half open, e.g the start
    index is inclusive and the end index is exclusive: [startIndex, endIndex).

    Missing indexes indicate the range is unbounded on that side.

    .. _GridRange: https://developers.google.com/sheets/api/reference/rest/v4/spreadsheets/other#GridRange

    Examples::

        >>> a1_range_to_grid_range('A1:A1')
        {'startRowIndex': 0, 'endRowIndex': 1, 'startColumnIndex': 0, 'endColumnIndex': 1}

    >>> a1_range_to_grid_range('A3:B4')
    {'startRowIndex': 2, 'endRowIndex': 4, 'startColumnIndex': 0, 'endColumnIndex': 2}

    >>> a1_range_to_grid_range('A:B')
    {'startColumnIndex': 0, 'endColumnIndex': 2}

    >>> a1_range_to_grid_range('A5:B')
    {'startRowIndex': 4, 'startColumnIndex': 0, 'endColumnIndex': 2}

    >>> a1_range_to_grid_range('A1')
    {'startRowIndex': 0, 'endRowIndex': 1, 'startColumnIndex': 0, 'endColumnIndex': 1}

    >>> a1_range_to_grid_range('A')
    {'startColumnIndex': 0, 'endColumnIndex': 1}

    >>> a1_range_to_grid_range('1')
    {'startRowIndex': 0, 'endRowIndex': 1}

    >>> a1_range_to_grid_range('A1', sheet_id=0)
    {'sheetId': 0, 'startRowIndex': 0, 'endRowIndex': 1, 'startColumnIndex': 0, 'endColumnIndex': 1}
    """
    start_label, _, end_label = name.partition(":")

    start_row_index, start_column_index = _a1_to_rowcol_unbounded(start_label)

    end_row_index, end_column_index = _a1_to_rowcol_unbounded(end_label or start_label)

    if start_row_index > end_row_index:
        start_row_index, end_row_index = end_row_index, start_row_index

    if start_column_index > end_column_index:
        start_column_index, end_column_index = end_column_index, start_column_index

    grid_range = {
        "startRowIndex": start_row_index - 1,
        "endRowIndex": end_row_index,
        "startColumnIndex": start_column_index - 1,
        "endColumnIndex": end_column_index,
    }

    filtered_grid_range: Dict[str, int] = {
        key: value for (key, value) in grid_range.items() if isinstance(value, int)
    }

    if sheet_id is not None:
        filtered_grid_range["sheetId"] = sheet_id

    return filtered_grid_range


def column_letter_to_index(column: str) -> int:
    """Converts a column letter to its numerical index.

    This is useful when using the method :meth:`gspread.worksheet.Worksheet.col_values`.
    Which requires a column index.

    This function is case-insensitive.

    Raises :exc:`gspread.exceptions.InvalidInputValue` in case of invalid input.

    Examples::

        >>> column_letter_to_index("a")
        1

    >>> column_letter_to_index("A")
    1

    >>> column_letter_to_index("AZ")
    52

    >>> column_letter_to_index("!@#$%^&")
    ...
    gspread.exceptions.InvalidInputValue: invalid value: !@#$%^&, must be a column letter
    """
    try:
        (_, index) = _a1_to_rowcol_unbounded(column)
    except IncorrectCellLabel:
        # make it coherent and raise the same exception in case of any error
        # from user input value
        raise InvalidInputValue(
            "invalid value: {}, must be a column letter".format(column)
        )

    if not isinstance(index, int):
        raise InvalidInputValue(
            "invalid value: {}, must be a column letter".format(column)
        )

    return index


def cast_to_a1_notation(method: Callable[..., Any]) -> Callable[..., Any]:
    """Decorator function casts wrapped arguments to A1 notation in range
    method calls.
    """

    @wraps(method)
    def wrapper(self: Any, *args: Any, **kwargs: Any) -> Any:
        try:
            if len(args):
                int(args[0])

                # Convert to A1 notation
                # Assuming rowcol_to_a1 has appropriate typing
                range_start = rowcol_to_a1(*args[:2])
                # Assuming rowcol_to_a1 has appropriate typing
                range_end = rowcol_to_a1(*args[-2:])
                range_name = ":".join((range_start, range_end))

                args = (range_name,) + args[4:]
        except ValueError:
            pass

        return method(self, *args, **kwargs)

    return wrapper


def extract_id_from_url(url: str) -> str:
    m2 = URL_KEY_V2_RE.search(url)
    if m2:
        return m2.group(1)

    m1 = URL_KEY_V1_RE.search(url)
    if m1:
        return m1.group(1)

    raise NoValidUrlKeyFound


def wid_to_gid(wid: str) -> str:
    """Calculate gid of a worksheet from its wid."""
    widval = wid[1:] if len(wid) > 3 else wid
    xorval = 474 if len(wid) > 3 else 31578
    return str(int(widval, 36) ^ xorval)


def rightpad(row: List[Any], max_len: int, padding_value: Any = "") -> List[Any]:
    pad_len = max_len - len(row)
    return row + ([padding_value] * pad_len) if pad_len != 0 else row


def fill_gaps(
    L: List[List[Any]],
    rows: Optional[int] = None,
    cols: Optional[int] = None,
    padding_value: Any = "",
) -> List[List[Any]]:
    """Fill gaps in a list of lists.
    e.g.,::

        >>> L = [
        ... [1, 2, 3],
        ... ]
        >>> fill_gaps(L, 2, 4)
        [
            [1, 2, 3, ""],
            ["", "", "", ""]
        ]

    :param L: List of lists to fill gaps in.
    :param rows: Number of rows to fill.
    :param cols: Number of columns to fill.
    :param padding_value: Default value to fill gaps with.

    :type L: list[list[T]]
    :type rows: int
    :type cols: int
    :type padding_value: T

    :return: List of lists with gaps filled.
    :rtype: list[list[T]]:
    """
    try:
        max_cols = max(len(row) for row in L) if cols is None else cols
        max_rows = len(L) if rows is None else rows

        pad_rows = max_rows - len(L)

        if pad_rows:
            L = L + ([[]] * pad_rows)

        return [rightpad(row, max_cols, padding_value=padding_value) for row in L]
    except ValueError:
        return [[]]


def cell_list_to_rect(cell_list: List["Cell"]) -> List[List[Optional[str]]]:
    if not cell_list:
        return []

    rows: Dict[int, Dict[int, str]] = defaultdict(dict)

    row_offset = min(c.row for c in cell_list)
    col_offset = min(c.col for c in cell_list)

    for cell in cell_list:
        row = rows.setdefault(int(cell.row) - row_offset, {})
        row[cell.col - col_offset] = cell.value

    if not rows:
        return []

    all_row_keys = chain.from_iterable(row.keys() for row in rows.values())
    rect_cols = range(max(all_row_keys) + 1)
    rect_rows = range(max(rows.keys()) + 1)

    # Return the values of the cells as a list of lists where each sublist
    # contains all of the values for one row. The Google API requires a rectangle
    # of updates, so if a cell isn't present in the input cell_list, then the
    # value will be None and will not be updated.
    return [[rows[i].get(j) for j in rect_cols] for i in rect_rows]


def quote(value: str, safe: str = "", encoding: str = "utf-8") -> str:
    return uquote(value.encode(encoding), safe)


def absolute_range_name(sheet_name: str, range_name: Optional[str] = None) -> str:
    """Return an absolutized path of a range.

    >>> absolute_range_name("Sheet1", "A1:B1")
    "'Sheet1'!A1:B1"

    >>> absolute_range_name("Sheet1", "A1")
    "'Sheet1'!A1"

    >>> absolute_range_name("Sheet1")
    "'Sheet1'"

    >>> absolute_range_name("Sheet'1")
    "'Sheet''1'"

    >>> absolute_range_name("Sheet''1")
    "'Sheet''''1'"

    >>> absolute_range_name("''sheet12''", "A1:B2")
    "'''''sheet12'''''!A1:B2"
    """
    sheet_name = "'{}'".format(sheet_name.replace("'", "''"))

    if range_name:
        return "{}!{}".format(sheet_name, range_name)
    else:
        return sheet_name


def is_scalar(x: Any) -> bool:
    """Return True if the value is scalar.

    A scalar is not a sequence but can be a string.

    >>> is_scalar([])
    False

    >>> is_scalar([1, 2])
    False

    >>> is_scalar(42)
    True

    >>> is_scalar('nice string')
    True

    >>> is_scalar({})
    True

    >>> is_scalar(set())
    True
    """
    return isinstance(x, str) or not isinstance(x, Sequence)


def combined_merge_values(worksheet_metadata, values):
    """For each merged region, replace all values with the value of the top-left cell of the region.
    e.g., replaces
    [
    [1, None, None],
    [None, None, None],
    ]
    with
    [
    [1, 1, None],
    [1, 1, None],
    ]
    if the top-left four cells are merged.

    :param worksheet_metadata: The metadata returned by the Google API for the worksheet.
        Should have a "merges" key.

    :param values: The values returned by the Google API for the worksheet. 2D array.
    """
    merges = worksheet_metadata.get("merges", [])
    # each merge has "startRowIndex", "endRowIndex", "startColumnIndex", "endColumnIndex
    new_values = [list(row) for row in values]

    # max row and column indices
    max_row_index = len(values) - 1
    max_col_index = len(values[0]) - 1

    for merge in merges:
        start_row, end_row = merge["startRowIndex"], merge["endRowIndex"]
        start_col, end_col = merge["startColumnIndex"], merge["endColumnIndex"]
        # if out of bounds, ignore
        if start_row > max_row_index or start_col > max_col_index:
            continue
        top_left_value = values[start_row][start_col]
        row_indices = range(start_row, end_row)
        col_indices = range(start_col, end_col)
        for row_index in row_indices:
            for col_index in col_indices:
                # if out of bounds, ignore
                if row_index > max_row_index or col_index > max_col_index:
                    continue
                new_values[row_index][col_index] = top_left_value

    return new_values


def convert_hex_to_colors_dict(hex_color: str) -> Mapping[str, float]:
    """Convert a hex color code to RGB color values.

    :param str hex_color: Hex color code in the format "#RRGGBB".

    :returns: Dict containing the color's red, green and blue values between 0 and 1.
    :rtype: dict

    :raises:
        ValueError: If the input hex string is not in the correct format or length.

    Examples:
        >>> convert_hex_to_colors_dict("#3300CC")
        {'red': 0.2, 'green': 0.0, 'blue': 0.8}

        >>> convert_hex_to_colors_dict("#30C")
        {'red': 0.2, 'green': 0.0, 'blue': 0.8}

    """
    hex_color = hex_color.lstrip("#")

    # Google API ColorStyle Reference:
    # "The alpha value in the Color object isn't generally supported."
    # https://developers.google.com/sheets/api/reference/rest/v4/spreadsheets/other#colorstyle
    if len(hex_color) == 8:
        hex_color = hex_color[:-2]

    # Expand 3 character hex.
    if len(hex_color) == 3:
        hex_color = "".join([char * 2 for char in hex_color])

    if len(hex_color) != 6:
        raise ValueError("Hex color code must be in the format '#RRGGBB'.")

    try:
        rgb_color = {
            "red": int(hex_color[0:2], 16) / 255,
            "green": int(hex_color[2:4], 16) / 255,
            "blue": int(hex_color[4:6], 16) / 255,
        }

        return rgb_color
    except ValueError as ex:
        raise ValueError(f"Invalid character in hex color string: #{hex_color}") from ex


def convert_colors_to_hex_value(
    red: float = 0.0, green: float = 0.0, blue: float = 0.0
) -> str:
    """Convert RGB color values to a hex color code.

    :param float red: Red color value (0-1).
    :param float green: Green color value (0-1).
    :param float blue: Blue color value (0-1).

    :returns: Hex color code in the format "#RRGGBB".
    :rtype: str

    :raises:
        ValueError: If any color value is out of the accepted range (0-1).

    Example:

        >>> convert_colors_to_hex_value(0.2, 0, 0.8)
        '#3300CC'

        >>> convert_colors_to_hex_value(green=0.5)
        '#008000'
    """

    def to_hex(value: float) -> str:
        """
        Convert an integer to a 2-digit uppercase hex string.
        """
        hex_value = hex(round(value * 255))[2:]
        return hex_value.upper().zfill(2)

    if any(value < 0 or value > 1 for value in (red, green, blue)):
        raise ValueError("Color value out of accepted range 0-1.")

    return f"#{to_hex(red)}{to_hex(green)}{to_hex(blue)}"


def is_full_a1_notation(range_name: str) -> bool:
    """Check if the range name is a full A1 notation.
    "A1:B2", "Sheet1!A1:B2" are full A1 notations
    "A1:B", "A1" are not

    Args:
        range_name (str): The range name to check.

    Returns:
        bool: True if the range name is a full A1 notation, False otherwise.

    Examples:

        >>> is_full_a1_notation("A1:B2")
        True

        >>> is_full_a1_notation("A1:B")
        False
    """
    return A1_ADDR_FULL_RE.search(range_name) is not None


def get_a1_from_absolute_range(range_name: str) -> str:
    """Get the A1 notation from an absolute range name.
    "Sheet1!A1:B2" -> "A1:B2"
    "A1:B2" -> "A1:B2"

    Args:
        range_name (str): The range name to check.

    Returns:
        str: The A1 notation of the range name stripped of the sheet.
    """
    if "!" in range_name:
        return range_name.split("!")[1]
    return range_name


def deprecation_warning(version: str, msg: str) -> None:
    """Emit a deprecation warning.

    ..note::

        This warning can be silenced by setting the environment variable:
        GSPREAD_SILENCE_WARNINGS=1
    """

    # do not emit warning if env variable is set specifically to 1
    if os.getenv(SILENCE_WARNINGS_ENV_KEY, "0") == "1":
        return

    warnings.warn(
        DEPRECATION_WARNING_TEMPLATE.format(v_deprecated=version, msg_deprecated=msg),
        DeprecationWarning,
        4,  # showd the 4th stack: [1]:current->[2]:deprecation_warning->[3]:<gspread method/function>->[4]:<user's code>
    )


if __name__ == "__main__":
    import doctest

    doctest.testmod()<|MERGE_RESOLUTION|>--- conflicted
+++ resolved
@@ -6,14 +6,8 @@
 
 """
 
-import os
 import re
-<<<<<<< HEAD
 from collections import defaultdict
-=======
-import warnings
-from collections import defaultdict, namedtuple
->>>>>>> 933fc1b8
 from collections.abc import Sequence
 from functools import wraps
 from itertools import chain
@@ -78,8 +72,6 @@
     serial_number = "SERIAL_NUMBER"
     formatted_string = "FORMATTED_STRING"
 
-SILENCE_WARNINGS_ENV_KEY = "GSPREAD_SILENCE_WARNINGS"
-
 
 class MimeType(StrEnum):
     google_sheets = "application/vnd.google-apps.spreadsheet"
@@ -865,24 +857,25 @@
     return range_name
 
 
-def deprecation_warning(version: str, msg: str) -> None:
-    """Emit a deprecation warning.
-
-    ..note::
-
-        This warning can be silenced by setting the environment variable:
-        GSPREAD_SILENCE_WARNINGS=1
-    """
-
-    # do not emit warning if env variable is set specifically to 1
-    if os.getenv(SILENCE_WARNINGS_ENV_KEY, "0") == "1":
-        return
-
-    warnings.warn(
-        DEPRECATION_WARNING_TEMPLATE.format(v_deprecated=version, msg_deprecated=msg),
-        DeprecationWarning,
-        4,  # showd the 4th stack: [1]:current->[2]:deprecation_warning->[3]:<gspread method/function>->[4]:<user's code>
-    )
+# SHOULD NOT BE NEEDED UNTIL NEXT MAJOR VERSION
+# def deprecation_warning(version: str, msg: str) -> None:
+#     """Emit a deprecation warning.
+
+#     ..note::
+
+#         This warning can be silenced by setting the environment variable:
+#         GSPREAD_SILENCE_WARNINGS=1
+#     """
+
+#     # do not emit warning if env variable is set specifically to 1
+#     if os.getenv(SILENCE_WARNINGS_ENV_KEY, "0") == "1":
+#         return
+
+#     warnings.warn(
+#         DEPRECATION_WARNING_TEMPLATE.format(v_deprecated=version, msg_deprecated=msg),
+#         DeprecationWarning,
+#         4,  # showd the 4th stack: [1]:current->[2]:deprecation_warning->[3]:<gspread method/function>->[4]:<user's code>
+#     )
 
 
 if __name__ == "__main__":
