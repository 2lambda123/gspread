--- conflicted
+++ resolved
@@ -34,7 +34,7 @@
         self.headers = headers or {}
         self.requests_session = requests.Session()
 
-    def request(self, method, url, params=None, data=None, headers=None, files=None, json=None):
+    def request(self, method, url, data=None, params=None, headers=None, files=None, json=None):
         if data and isinstance(data, bytes):
             data = data.decode()
 
@@ -60,13 +60,8 @@
         try:
             func = getattr(self.requests_session, method.lower())
         except AttributeError:
-<<<<<<< HEAD
-            raise Exception("HTTP method '{0}' is not supported".format(method))
-        response = func(url, data=data, headers=request_headers)
-=======
             raise Exception("HTTP method '{}' is not supported".format(method))
         response = func(url, data=data, params=params, headers=request_headers, files=files, json=json)
->>>>>>> 6512fe95
 
         if response.status_code > 399:
             raise HTTPError(response.status_code, "{0}: {1}".format(
@@ -79,10 +74,10 @@
     def delete(self, url, params=None, **kwargs):
         return self.request('DELETE', url, params=params, **kwargs)
 
-    def post(self, url, params=None, data=None, files=None, headers={}, json=None):
+    def post(self, url, data=None, params=None, files=None, headers={}, json=None):
         return self.request('POST', url, params=params, data=data, headers=headers, files=files, json=json)
 
-    def put(self, url, params=None, data=None, **kwargs):
+    def put(self, url, data=None, params=None,  **kwargs):
         return self.request('PUT', url, params=params, data=data, **kwargs)
 
     def add_header(self, name, value):
