--- conflicted
+++ resolved
@@ -1,10 +1,6 @@
 """Google Spreadsheets Python API"""
 
-<<<<<<< HEAD
 __version__ = "6.0.0"
-=======
-__version__ = "5.11.3"
->>>>>>> 5892858e
 __author__ = "Anton Burnashev"
 
 
