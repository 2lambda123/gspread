--- conflicted
+++ resolved
@@ -33,14 +33,9 @@
 
 
 class GspreadTest(unittest.TestCase):
-<<<<<<< HEAD
 
     @classmethod
     def setUpClass(cls):
-=======
-    def setUp(self):
-        creds_filename = "tests.config"
->>>>>>> c325398b
         try:
             cls.config = read_config(CONFIG_FILENAME)
             credentials = read_credentials(CREDS_FILENAME)
@@ -139,14 +134,11 @@
     def test_get_addr_int(self):
         self.assertEqual(self.sheet.get_addr_int(3, 731), 'ABC3')
         self.assertEqual(self.sheet.get_addr_int(1, 104), 'CZ1')
-<<<<<<< HEAD
-=======
 
     def test_get_updated(self):
-        RFC_3339 = '(\d\d\d\d)(-)?(\d\d)(-)?(\d\d)(T)?(\d\d)(:)?(\d\d)(:)?(\d\d)(\.\d+)?(Z|([+-])(\d\d)(:)?(\d\d))'
-        print self.sheet.updated
+        RFC_3339 = ('\d{4}-\d{2}-\d{2}T\d{2}:\d{2}:\d{2}(?:\.\d+)?'
+                    '(Z|[+-]\d{2}:\d{2})')
         self.assertRegexpMatches(self.sheet.updated, RFC_3339)
->>>>>>> c325398b
 
     def test_addr_converters(self):
         for row in range(1, 257):
