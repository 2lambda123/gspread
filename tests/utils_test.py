import unittest

import gspread
import gspread.utils as utils


class UtilsTest(unittest.TestCase):
    def test_extract_id_from_url(self):
        url_id_list = [
            # New-style url
            (
                "https://docs.google.com/spreadsheets/d/"
                "1qpyC0X3A0MwQoFDE8p-Bll4hps/edit#gid=0",
                "1qpyC0X3A0MwQoFDE8p-Bll4hps",
            ),
            (
                "https://docs.google.com/spreadsheets/d/"
                "1qpyC0X3A0MwQoFDE8p-Bll4hps/edit",
                "1qpyC0X3A0MwQoFDE8p-Bll4hps",
            ),
            (
                "https://docs.google.com/spreadsheets/d/" "1qpyC0X3A0MwQoFDE8p-Bll4hps",
                "1qpyC0X3A0MwQoFDE8p-Bll4hps",
            ),
            # Old-style url
            (
                "https://docs.google.com/spreadsheet/"
                "ccc?key=1qpyC0X3A0MwQoFDE8p-Bll4hps&usp=drive_web#gid=0",
                "1qpyC0X3A0MwQoFDE8p-Bll4hps",
            ),
        ]

        for url, id in url_id_list:
            self.assertEqual(id, utils.extract_id_from_url(url))

    def test_no_extract_id_from_url(self):
        self.assertRaises(
            gspread.NoValidUrlKeyFound, utils.extract_id_from_url, "http://example.org"
        )

    def test_a1_to_rowcol(self):
        self.assertEqual(utils.a1_to_rowcol("ABC3"), (3, 731))

    def test_rowcol_to_a1(self):
        self.assertEqual(utils.rowcol_to_a1(3, 731), "ABC3")
        self.assertEqual(utils.rowcol_to_a1(1, 104), "CZ1")

    def test_addr_converters(self):
        for row in range(1, 257):
            for col in range(1, 512):
                addr = utils.rowcol_to_a1(row, col)
                (r, c) = utils.a1_to_rowcol(addr)
                self.assertEqual((row, col), (r, c))

    def test_get_gid(self):
        gid = "od6"
        self.assertEqual(utils.wid_to_gid(gid), "0")
        gid = "osyqnsz"
        self.assertEqual(utils.wid_to_gid(gid), "1751403737")
        gid = "ogsrar0"
        self.assertEqual(utils.wid_to_gid(gid), "1015761654")

    def test_numericise(self):
        self.assertEqual(utils.numericise("faa"), "faa")
        self.assertEqual(utils.numericise("3"), 3)
        self.assertEqual(utils.numericise("3_2"), "3_2")
        self.assertEqual(
            utils.numericise("3_2", allow_underscores_in_numeric_literals=False), "3_2"
        )
        self.assertEqual(
            utils.numericise("3_2", allow_underscores_in_numeric_literals=True), 32
        )
        self.assertEqual(utils.numericise("3.1"), 3.1)
        self.assertEqual(utils.numericise("", empty2zero=True), 0)
        self.assertEqual(utils.numericise("", empty2zero=False), "")
        self.assertEqual(utils.numericise("", default_blank=None), None)
        self.assertEqual(utils.numericise("", default_blank="foo"), "foo")
        self.assertEqual(utils.numericise(""), "")
        self.assertEqual(utils.numericise(None), None)

        # test numericise_all
        inputs = ["1", "2", "3"]
        expected = [1, 2, 3]
        self.assertEqual(utils.numericise_all(inputs), expected)

        # skip non digit values
        inputs + ["a"]
        expected + ["a"]
        self.assertEqual(utils.numericise_all(inputs), expected)

        # skip ignored columns
        inputs + ["5", "5"]
        expected + ["5", 5]
        self.assertEqual(utils.numericise_all(inputs, ignore=[5]), expected)

        # provide explicit `None` as ignored list
        self.assertEqual(utils.numericise_all(inputs, ignore=None), expected)

    def test_a1_to_grid_range_simple(self):
        expected_single_dimension = {
            "startRowIndex": 0,
            "endRowIndex": 10,
            "startColumnIndex": 0,
            "endColumnIndex": 1,
        }
        actual_single_dimension = utils.a1_range_to_grid_range("A1:A10")

        expected_two_dimensional = {
            "startRowIndex": 2,
            "endRowIndex": 4,
            "startColumnIndex": 0,
            "endColumnIndex": 2,
        }
        actual_two_dimensional = utils.a1_range_to_grid_range("A3:B4")

        expected_with_sheet_id = {
            "sheetId": 0,
            "startRowIndex": 0,
            "endRowIndex": 10,
            "startColumnIndex": 0,
            "endColumnIndex": 1,
        }
        actual_with_sheet_id = utils.a1_range_to_grid_range("A1:A10", sheet_id=0)

        self.assertEqual(actual_single_dimension, expected_single_dimension)
        self.assertEqual(actual_two_dimensional, expected_two_dimensional)
        self.assertEqual(actual_with_sheet_id, expected_with_sheet_id)

    def test_a1_to_grid_range_unbounded(self):
        expected_unbounded = {
            "startRowIndex": 4,
            "startColumnIndex": 0,
            "endColumnIndex": 2,
        }
        actual_unbounded = utils.a1_range_to_grid_range("A5:B")

        expected_full_columns = {"startColumnIndex": 0, "endColumnIndex": 2}
        actual_full_columns = utils.a1_range_to_grid_range("A:B")

        expected_with_sheet_id = {
            "sheetId": 0,
            "startRowIndex": 4,
            "startColumnIndex": 0,
            "endColumnIndex": 2,
        }
        actual_with_sheet_id = utils.a1_range_to_grid_range("A5:B", sheet_id=0)

        self.assertEqual(actual_unbounded, expected_unbounded)
        self.assertEqual(actual_full_columns, expected_full_columns)
        self.assertEqual(actual_with_sheet_id, expected_with_sheet_id)

    def test_a1_to_grid_range_improper_range(self):
        expected_single_cell = {
            "startRowIndex": 0,
            "endRowIndex": 1,
            "startColumnIndex": 0,
            "endColumnIndex": 1,
        }
        actual_single_cell = utils.a1_range_to_grid_range("A1")

        expected_single_column = {"startColumnIndex": 0, "endColumnIndex": 1}
        actual_single_column = utils.a1_range_to_grid_range("A")

        expected_single_row = {"startRowIndex": 0, "endRowIndex": 1}
        actual_single_row = utils.a1_range_to_grid_range("1")

        expected_with_sheet = {
            "sheetId": 0,
            "startRowIndex": 0,
            "endRowIndex": 1,
            "startColumnIndex": 0,
            "endColumnIndex": 1,
        }
        actual_with_sheet = utils.a1_range_to_grid_range("A1", sheet_id=0)

        self.assertEqual(actual_single_cell, expected_single_cell)
        self.assertEqual(actual_single_column, expected_single_column)
        self.assertEqual(actual_single_row, expected_single_row)
        self.assertEqual(actual_with_sheet, expected_with_sheet)

    def test_a1_to_grid_range_other_directions(self):
        from_top_left = utils.a1_range_to_grid_range("C2:D4")
        from_bottom_right = utils.a1_range_to_grid_range("D4:C2")
        from_top_right = utils.a1_range_to_grid_range("D2:C4")
        from_bottom_left = utils.a1_range_to_grid_range("C4:D2")

        self.assertEqual(from_top_left, from_bottom_right)
        self.assertEqual(from_top_left, from_bottom_left)
        self.assertEqual(from_top_left, from_top_right)

    def test_column_letter_to_index(self):
        # All the input values to test one after an other
        # [0] input value
        # [1] expected return value
        # [2] expected exception to raise
        inputs = [
            ("", None, gspread.exceptions.InvalidInputValue),
            ("A", 1, None),
            ("Z", 26, None),
            ("AA", 27, None),
            ("AAA", 703, None),
            ("ABCDEFGHIJKLMNOPQRSTUVWXYZ", 256094574536617744129141650397448476, None),
            ("!@#$%^&*()", None, gspread.exceptions.InvalidInputValue),
        ]

        for label, expected, exception in inputs:
            if exception is not None:
                # assert the exception is raised
                with self.assertRaises(exception):
                    utils.column_letter_to_index(label)
            else:
                # assert the return values is correct
                result = utils.column_letter_to_index(label)
                self.assertEqual(
                    result,
                    expected,
                    "could not convert column letter '{}' to the right value '{}".format(
                        label, expected
                    ),
                )

    def test_combine_merge_values(self):
        sheet_data = [
            [1, None, None, None],
            [None, None, "title", None],
            [None, None, 2, None],
            ["num", "val", None, 0],
        ]
        sheet_metadata = {
            "properties": {"sheetId": 0},
            "merges": [
                {
                    "startRowIndex": 0,
                    "endRowIndex": 2,
                    "startColumnIndex": 0,
                    "endColumnIndex": 2,
                },
                {
                    "startRowIndex": 1,
                    "endRowIndex": 2,
                    "startColumnIndex": 2,
                    "endColumnIndex": 4,
                },
                {
                    "startRowIndex": 2,
                    "endRowIndex": 4,
                    "startColumnIndex": 2,
                    "endColumnIndex": 3,
                },
            ],
        }
        expected_combine = [
            [1, 1, None, None],
            [1, 1, "title", "title"],
            [None, None, 2, None],
            ["num", "val", 2, 0],
        ]

        actual_combine = utils.combined_merge_values(sheet_metadata, sheet_data)

        self.assertEqual(actual_combine, expected_combine)

<<<<<<< HEAD
    def test_convert_colors_to_hex_value(self):
        color = {"red": 255, "green": 128, "blue": 0}
        expected_hex = "#FF8000"

        # successful convert from colors
        hex = utils.convert_colors_to_hex_value(**color)
        self.assertEqual(hex, expected_hex)

        # successful convert from partial input
        hex = utils.convert_colors_to_hex_value(green=255)
        self.assertEqual(hex, "#00FF00")

        # throw ValueError on color values out of range (0-255)
        with self.assertRaises(ValueError):
            utils.convert_colors_to_hex_value(123, 0, -50)

    def test_convert_hex_to_color(self):
        hex = "#FF8000"
        expected_color = {"red": 1, "green": 128 / 255, "blue": 0}

        # successful convert from hex to color
        rgbcolor = utils.convert_hex_to_colors_dict(hex)
        self.assertEqual(rgbcolor, expected_color)

        # successful ignore alpha
        rgbcolor = utils.convert_hex_to_colors_dict(f"{hex}42")
        self.assertEqual(rgbcolor, expected_color)

        # raise ValueError on invalid hex length
        with self.assertRaises(ValueError):
            utils.convert_hex_to_colors_dict("123456abcdef")

        # raise ValueError on invalid hex characters
        with self.assertRaises(ValueError):
            utils.convert_hex_to_colors_dict("axbcde")
=======
    def test_fill_gaps(self):
        """test fill_gaps function"""
        matrix = [
            [1, 2, 3, 4],
            [5, 6, 7, 8],
        ]
        expected = [
            [1, 2, 3, 4, "", ""],
            [5, 6, 7, 8, "", ""],
            ["", "", "", "", "", ""],
        ]
        actual = utils.fill_gaps(matrix, 3, 6)

        self.assertEqual(actual, expected)
>>>>>>> 46549d32
<|MERGE_RESOLUTION|>--- conflicted
+++ resolved
@@ -260,7 +260,6 @@
 
         self.assertEqual(actual_combine, expected_combine)
 
-<<<<<<< HEAD
     def test_convert_colors_to_hex_value(self):
         color = {"red": 255, "green": 128, "blue": 0}
         expected_hex = "#FF8000"
@@ -296,7 +295,7 @@
         # raise ValueError on invalid hex characters
         with self.assertRaises(ValueError):
             utils.convert_hex_to_colors_dict("axbcde")
-=======
+
     def test_fill_gaps(self):
         """test fill_gaps function"""
         matrix = [
@@ -310,5 +309,4 @@
         ]
         actual = utils.fill_gaps(matrix, 3, 6)
 
-        self.assertEqual(actual, expected)
->>>>>>> 46549d32
+        self.assertEqual(actual, expected)