--- conflicted
+++ resolved
@@ -122,7 +122,6 @@
         self.assertEqual(values_with_merged, expected_merge)
 
     @pytest.mark.vcr()
-<<<<<<< HEAD
     def test_get_values_with_args_or_kwargs(self):
         # test that get_values accepts args and kwargs
         self.sheet.resize(4, 4)
@@ -145,7 +144,8 @@
 
         self.assertEqual(data_args, sheet_data)
         self.assertEqual(data_kwargs, sheet_data)
-=======
+    
+    @pytest.mark.vcr()
     def test_get_values_merge_cells_outside_of_range(self):
         self.sheet.resize(4, 4)
         sheet_data = [
@@ -170,7 +170,6 @@
             REQUEST_RANGE, combine_merged_cells=True
         )
         self.assertEqual(values_with_merged, expected_values)
->>>>>>> 5892858e
 
     @pytest.mark.vcr()
     def test_update_acell(self):
@@ -309,15 +308,10 @@
         # and the worksheet param convert back to the hex value.
         self.assertEqual(color_before, None)
         self.assertEqual(color_param_before, None)
-<<<<<<< HEAD
-        self.assertEqual(color_after_hex, pink_color_hex)
-        self.assertEqual(color_param_after_hex, pink_color_hex)
-=======
         self.assertEqual(color_hex_before, None)
         self.assertEqual(color_after, pink_color_from_google)
         self.assertEqual(color_param_after, pink_color)
         self.assertEqual(color_hex_after, "#FF0080")
->>>>>>> 5892858e
 
     @pytest.mark.vcr()
     def test_clear_tab_color(self):
